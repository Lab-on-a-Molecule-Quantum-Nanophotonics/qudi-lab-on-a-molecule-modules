# -*- coding: utf-8 -*-
"""
This file contains the Qudi dummy module for the confocal scanner.

Copyright (c) 2021, the qudi developers. See the AUTHORS.md file at the top-level directory of this
distribution and on <https://github.com/Ulm-IQO/qudi-iqo-modules/>

This file is part of qudi.

Qudi is free software: you can redistribute it and/or modify it under the terms of
the GNU Lesser General Public License as published by the Free Software Foundation,
either version 3 of the License, or (at your option) any later version.

Qudi is distributed in the hope that it will be useful, but WITHOUT ANY WARRANTY;
without even the implied warranty of MERCHANTABILITY or FITNESS FOR A PARTICULAR PURPOSE.
See the GNU Lesser General Public License for more details.

You should have received a copy of the GNU Lesser General Public License along with qudi.
If not, see <https://www.gnu.org/licenses/>.
"""

import time
from typing import Optional, Dict, Tuple, Any
import numpy as np
from PySide2 import QtCore
from fysom import FysomError
from qudi.core.configoption import ConfigOption
from qudi.util.mutex import RecursiveMutex
<<<<<<< HEAD
from qudi.util.constraints import ScalarConstraint
from qudi.interface.scanning_probe_interface import (
    ScanningProbeInterface, ScanData, ScanConstraints, ScannerAxis, ScannerChannel, ScanSettings, BackScanCapability
)


class ImageGenerator:
    """Generate 1D and 2D images with random Gaussian spots."""
    def __init__(self,
                 position_ranges: Dict[str, list[float]],
                 spot_density: float,
                 spot_size_dist: list[float],
                 spot_amplitude_dist: list[float],
                 spot_depth_range: list[float],  # currently unused
                 ) -> None:
        self.position_ranges = position_ranges
        self.spot_density = spot_density
        self.spot_size_dist = tuple(spot_size_dist)
        self.spot_amplitude_dist = tuple(spot_amplitude_dist)

        # random spots for each 2D axes pair
        self._spots: Dict[Tuple[str, str], Any] = {}
        self.randomize_new_spots()

    def randomize_new_spots(self):
        """Create a random set of Gaussian 2D peaks."""
        self._spots = dict()
        for x_axis, x_range in self.position_ranges.items():
            for y_axis, y_range in self.position_ranges.items():
                if x_axis == y_axis:
                    continue
                x_min, x_max = min(x_range), max(x_range)
                y_min, y_max = min(y_range), max(y_range)
                spot_count = int(round((x_max - x_min) * (y_max - y_min) * self.spot_density))

                # Fill in random spot information
                spot_dict = dict()
                # total number of spots
                spot_dict['count'] = spot_count
                # spot positions as (x, y) tuples
                spot_dict['pos'] = np.empty((spot_count, 2))
                spot_dict['pos'][:, 0] = np.random.uniform(x_min, x_max, spot_count)
                spot_dict['pos'][:, 1] = np.random.uniform(y_min, y_max, spot_count)
                # spot sizes as (sigma_x, sigma_y) tuples
                spot_dict['sigma'] = np.random.normal(
                    self.spot_size_dist[0], self.spot_size_dist[1], (spot_count, 2))
                # spot amplitudes
                spot_dict['amp'] = np.random.normal(
                    self.spot_amplitude_dist[0], self.spot_amplitude_dist[1], spot_count)
                # spot angle
                spot_dict['theta'] = np.random.uniform(0, np.pi, spot_count)

                # Add information to _spots dict
                self._spots[(x_axis, y_axis)] = spot_dict

    def generate_2d_image(self, scan_settings: ScanSettings, current_position):
        if scan_settings.scan_dimension == 1:
            for axes, d in self._spots.items():
                if axes[0] == scan_settings.axes[0]:
                    sim_data = d
        else:
            sim_data = self._spots[scan_settings.axes]
        number_of_spots = sim_data['count']
        positions = sim_data['pos']
        amplitudes = sim_data['amp']
        sigmas = sim_data['sigma']
        thetas = sim_data['theta']

        x_values = np.linspace(scan_settings.range[0][0],
                               scan_settings.range[0][1],
                               scan_settings.resolution[0])
        if scan_settings.scan_dimension == 2:
            y_values = np.linspace(scan_settings.range[1][0],
                                   scan_settings.range[1][1],
                                   scan_settings.resolution[1])
        else:
            y_values = np.linspace(current_position['y'], current_position['y'], 1)
        xy_grid = np.meshgrid(x_values, y_values, indexing='ij')

        include_dist = self.spot_size_dist[0] + 5 * self.spot_size_dist[1]
        scan_image = np.random.uniform(0, 2e4, scan_settings.resolution)
        for i in range(number_of_spots):
            if positions[i][0] < scan_settings.range[0][0] - include_dist:
                continue
            if positions[i][0] > scan_settings.range[0][1] + include_dist:
                continue
            if scan_settings.scan_dimension == 1:
                if positions[i][1] < current_position['y'] - include_dist:
                    continue
                if positions[i][1] > current_position['y'] + include_dist:
                    continue
            else:
                if positions[i][1] < scan_settings.range[1][0] - include_dist:
                    continue
                if positions[i][1] > scan_settings.range[1][1] + include_dist:
                    continue
            gauss = self._gaussian_2d(xy_grid,
                                      amp=amplitudes[i],
                                      pos=positions[i],
                                      sigma=sigmas[i],
                                      theta=thetas[i])

            if scan_settings.scan_dimension == 1:
                scan_image += gauss[:, 0]
            else:
                scan_image += gauss
        return scan_image

    @staticmethod
    def _gaussian_2d(xy, amp, pos, sigma, theta=0, offset=0):
        x, y = xy
        sigx, sigy = sigma
        x0, y0 = pos
        a = np.cos(-theta) ** 2 / (2 * sigx ** 2) + np.sin(-theta) ** 2 / (2 * sigy ** 2)
        b = np.sin(2 * -theta) / (4 * sigy ** 2) - np.sin(2 * -theta) / (4 * sigx ** 2)
        c = np.sin(-theta) ** 2 / (2 * sigx ** 2) + np.cos(-theta) ** 2 / (2 * sigy ** 2)
        x_prime = x - x0
        y_prime = y - y0
        return offset + amp * np.exp(
            -(a * x_prime ** 2 + 2 * b * x_prime * y_prime + c * y_prime ** 2))
=======
from qudi.interface.scanning_probe_interface import ScanningProbeInterface, ScanData, CoordinateTransformMixin
from qudi.interface.scanning_probe_interface import ScanConstraints, ScannerAxis, ScannerChannel
>>>>>>> 21210393


class ScanningProbeDummyBare(ScanningProbeInterface):
    """
    Dummy scanning probe microscope. Produces a picture with several gaussian spots.

    Example config for copy-paste:

    scanning_probe_dummy:
        module.Class: 'dummy.scanning_probe_dummy.ScanningProbeDummy'
        options:
            spot_density: 4e6           # in 1/m², optional
            position_ranges:
                x: [0, 200e-6]
                y: [0, 200e-6]
                z: [-100e-6, 100e-6]
            frequency_ranges:
                x: [1, 5000]
                y: [1, 5000]
                z: [1, 1000]
            resolution_ranges:
                x: [1, 10000]
                y: [1, 10000]
                z: [2, 1000]
            position_accuracy:
                x: 10e-9
                y: 10e-9
                z: 50e-9
            # back scan capability
            back_scan_available: True
            back_scan_frequency_configurable: True
            back_scan_resolution_configurable: True
    """
    _threaded = True

    # config options
    _position_ranges: Dict[str, list[float]] = ConfigOption(name='position_ranges', missing='error')
    _frequency_ranges: Dict[str, list[float]] = ConfigOption(name='frequency_ranges', missing='error')
    _resolution_ranges: Dict[str, list[float]] = ConfigOption(name='resolution_ranges', missing='error')
    _position_accuracy: Dict[str, float] = ConfigOption(name='position_accuracy', missing='error')
    _spot_density: float = ConfigOption(name='spot_density', default=1e12/8)  # in 1/m²
    _spot_depth_range: list[float] = ConfigOption(name='spot_depth_range', default=(-500e-9, 500e-9))
    _spot_size_dist: list[float] = ConfigOption(name='spot_size_dist', default=(100e-9, 15e-9))
    _spot_amplitude_dist: list[float] = ConfigOption(name='spot_amplitude_dist', default=(2e5, 4e4))
    _require_square_pixels: bool = ConfigOption(name='require_square_pixels', default=False)
    _back_scan_available: bool = ConfigOption(name='back_scan_available', default=True)
    _back_scan_frequency_configurable: bool = ConfigOption(name='back_scan_frequency_configurable', default=True)
    _back_scan_resolution_configurable: bool = ConfigOption(name='back_scan_resolution_configurable', default=True)

    def __init__(self, *args, **kwargs):
        super().__init__(*args, **kwargs)

        # Scan process parameters
        self._scan_settings: Optional[ScanSettings] = None
        self._back_scan_settings: Optional[ScanSettings] = None
        self._current_position = dict()
        self._scan_image = None
        self._back_scan_image = None
        self._scan_data = None
        self._back_scan_data = None

        self._image_generator: Optional[ImageGenerator] = None
        # "Hardware" constraints
        self._constraints: Optional[ScanConstraints] = None
        # Mutex for access serialization
        self._thread_lock = RecursiveMutex()

        self.__scan_start = 0
        self.__last_forward_pixel = 0
        self.__last_backward_pixel = 0
        self.__update_timer = None

        # handle to the uncorrected scanner instance, not wrapped by a potential CoordinateTransformMixin
        # that transforms to a tilted, virtual coordinate system.
        self.bare_scanner = ScanningProbeDummyBare

    def on_activate(self):
        """ Initialisation performed during activation of the module.
        """
        # Generate static constraints
        axes = list()
        for axis, ax_range in self._position_ranges.items():
            dist = max(ax_range) - min(ax_range)
            resolution_range = tuple(self._resolution_ranges[axis])
            res_default = min(resolution_range[1], 100)
            frequency_range = tuple(self._frequency_ranges[axis])
            f_default = min(frequency_range[1], 1e3)

            position = ScalarConstraint(default=min(ax_range), bounds=tuple(ax_range))
            resolution = ScalarConstraint(default=res_default, bounds=resolution_range, enforce_int=True)
            frequency = ScalarConstraint(default=f_default, bounds=frequency_range)
            step = ScalarConstraint(default=0, bounds=(0, dist))
            axes.append(ScannerAxis(name=axis,
                                    unit='m',
                                    position=position,
                                    step=step,
                                    resolution=resolution,
                                    frequency=frequency, ))
        channels = [ScannerChannel(name='fluorescence', unit='c/s', dtype='float64'),
                    ScannerChannel(name='APD events', unit='count', dtype='float64')]

        if not self._back_scan_available:
            back_scan_capability = BackScanCapability(0)
        else:
            back_scan_capability = BackScanCapability.AVAILABLE
            if self._back_scan_resolution_configurable:
                back_scan_capability = back_scan_capability | BackScanCapability.RESOLUTION_CONFIGURABLE
            if self._back_scan_frequency_configurable:
                back_scan_capability = back_scan_capability | BackScanCapability.FREQUENCY_CONFIGURABLE

        self._constraints = ScanConstraints(
            axis_objects=tuple(axes),
            channel_objects=tuple(channels),
            back_scan_capability=back_scan_capability,
            has_position_feedback=False,
            square_px_only=False
        )

        # Set default process values
        self._current_position = {ax.name: np.mean(ax.position.bounds) for ax in self.constraints.axes.values()}
        self._scan_image = None
        self._back_scan_image = None
        self._scan_data = None
        self._back_scan_data = None

        # Create fixed maps of spots for each scan axes configuration
        self._image_generator = ImageGenerator(
            self._position_ranges,
            self._spot_density,
            self._spot_size_dist,
            self._spot_amplitude_dist,
            self._spot_depth_range,
        )

        self.__scan_start = 0
        self.__last_forward_pixel = 0
        self.__last_backward_pixel = 0
        self.__update_timer = QtCore.QTimer()
        self.__update_timer.setSingleShot(True)
        self.__update_timer.timeout.connect(self._handle_timer, QtCore.Qt.QueuedConnection)

    def on_deactivate(self):
        """ Deactivate properly the confocal scanner dummy.
        """
        self.reset()
        # free memory
        del self._image_generator
        self._scan_image = None
        self._back_scan_image = None
        try:
            self.__update_timer.stop()
        except:
            pass
        self.__update_timer.timeout.disconnect()

    @property
    def scan_settings(self) -> Optional[ScanSettings]:
        """ Property returning all parameters needed for a 1D or 2D scan. Returns None if not configured.
        """
        with self._thread_lock:
            return self._scan_settings

    @property
    def back_scan_settings(self) -> Optional[ScanSettings]:
        with self._thread_lock:
            return self._back_scan_settings

    def reset(self):
        """ Hard reset of the hardware.
        """
        with self._thread_lock:
            if self.module_state() == 'locked':
                self.module_state.unlock()
            self.log.debug('Scanning probe dummy has been reset.')

    @property
    def constraints(self) -> ScanConstraints:
        """ Read-only property returning the constraints of this scanning probe hardware.
        """
        # self.log.debug('Scanning probe dummy "get_constraints" called.')
        return self._constraints

    def configure_scan(self, settings: ScanSettings) -> None:
        """ Configure the hardware with all parameters needed for a 1D or 2D scan.
        Raise an exception if the settings are invalid and do not comply with the hardware constraints.

        @param ScanSettings settings: ScanSettings instance holding all parameters
        """
        with self._thread_lock:
            self.log.debug('Scanning probe dummy "configure_scan" called.')
            # Sanity checking
            if self.module_state() != 'idle':
                raise RuntimeError('Unable to configure scan parameters while scan is running. '
                                   'Stop scanning and try again.')

            # check settings - will raise appropriate exceptions if something is not right
            self.constraints.check_settings(settings)

            self._scan_settings = settings
            # reset back scan configuration
            self._back_scan_settings = self._scan_settings

    def configure_back_scan(self, settings: ScanSettings) -> None:
        """ Configure the hardware with all parameters of the backwards scan.
        Raise an exception if the settings are invalid and do not comply with the hardware constraints.

        @param ScanSettings settings: ScanSettings instance holding all parameters for the back scan
        """
        with self._thread_lock:
            if self.module_state() != 'idle':
                raise RuntimeError('Unable to configure scan parameters while scan is running. '
                                   'Stop scanning and try again.')
            if self._scan_settings is None:
                raise RuntimeError('Configure forward scan settings first.')

            # check settings - will raise appropriate exceptions if something is not right
            self.constraints.check_back_scan_settings(
                backward_settings=settings,
                forward_settings=self._scan_settings
            )
            self._back_scan_settings = settings

    def move_absolute(self, position, velocity=None, blocking=False):
        """ Move the scanning probe to an absolute position as fast as possible or with a defined
        velocity.

        Log error and return current target position if something fails or a 1D/2D scan is in
        progress.
        """
        with self._thread_lock:
            # self.log.debug('Scanning probe dummy "move_absolute" called.')
            if self.module_state() != 'idle':
                raise RuntimeError('Scanning in progress. Unable to move to position.')
            elif not set(position).issubset(self._position_ranges):
                raise ValueError(f'Invalid axes encountered in position dict. '
                                 f'Valid axes are: {set(self._position_ranges)}')
            else:
                move_distance = {ax: np.abs(pos - self._current_position[ax]) for ax, pos in
                                 position.items()}
                if velocity is None:
                    move_time = 0.01
                else:
                    move_time = max(0.01, np.sqrt(
                        np.sum(dist ** 2 for dist in move_distance.values())) / velocity)
                time.sleep(move_time)
                self._current_position.update(position)
            return self._current_position

    def move_relative(self, distance, velocity=None, blocking=False):
        """ Move the scanning probe by a relative distance from the current target position as fast
        as possible or with a defined velocity.

        Log error and return current target position if something fails or a 1D/2D scan is in
        progress.
        """
        with self._thread_lock:
            self.log.debug('Scanning probe dummy "move_relative" called.')
            if self.module_state() != 'idle':
                raise RuntimeError('Scanning in progress. Unable to move relative.')
            elif not set(distance).issubset(self._position_ranges):
                raise ValueError('Invalid axes encountered in distance dict. '
                                 f'Valid axes are: {set(self._position_ranges)}')
            else:
                new_pos = {ax: self._current_position[ax] + dist for ax, dist in distance.items()}
                if velocity is None:
                    move_time = 0.01
                else:
                    move_time = max(0.01, np.sqrt(
                        np.sum(dist ** 2 for dist in distance.values())) / velocity)
                time.sleep(move_time)
                self._current_position.update(new_pos)
            return self._current_position

    def get_target(self):
        """ Get the current target position of the scanner hardware.

        @return dict: current target position per axis.
        """
        with self._thread_lock:
            #self.log.debug('Scanning probe dummy "get_target" called.')
            return self._current_position.copy()

    def get_position(self):
        """ Get a snapshot of the actual scanner position (i.e. from position feedback sensors).

        @return dict: current target position per axis.
        """
        with self._thread_lock:
            #self.log.debug('Scanning probe dummy "get_position" called.')
            position = {ax: pos + np.random.normal(0, self._position_accuracy[ax]) for ax, pos in
                        self._current_position.items()}
            return position

    def start_scan(self):
        """Start a scan as configured beforehand.
        Log an error if something fails or a 1D/2D scan is in progress.
        """
        with self._thread_lock:
            self.log.debug('Scanning probe dummy "start_scan" called.')
            if self.module_state() != 'idle':
                raise RuntimeError('Cannot start scan. Scan already in progress.')
            if not self.scan_settings:
                raise RuntimeError('No scan settings configured. Cannot start scan.')
            self.module_state.lock()
<<<<<<< HEAD
=======
            if len(self._current_scan_axes) == 1:
                for axes, d in self._spots.items():
                    if axes[0] == self._current_scan_axes[0]:
                        sim_data = d
            else:
                sim_data = self._spots[self._current_scan_axes]
            number_of_spots = sim_data['count']
            positions = sim_data['pos']
            amplitudes = sim_data['amp']
            sigmas = sim_data['sigma']
            thetas = sim_data['theta']

            x_values = np.linspace(self._current_scan_ranges[0][0],
                                   self._current_scan_ranges[0][1],
                                   self._current_scan_resolution[0])
            if len(self._current_scan_axes) == 2:
                y_values = np.linspace(self._current_scan_ranges[1][0],
                                       self._current_scan_ranges[1][1],
                                       self._current_scan_resolution[1])
            else:
                y_values = np.linspace(self._current_position['y'], self._current_position['y'], 1)
            xy_grid = self._init_scan_grid(x_values, y_values)
>>>>>>> 21210393

            self._scan_image = self._image_generator.generate_2d_image(
                scan_settings=self.scan_settings,
                current_position=self._current_position
            )
            self._back_scan_image = self._image_generator.generate_2d_image(
                scan_settings=self.back_scan_settings,
                current_position=self._current_position
            )

            self._scan_data = ScanData.from_constraints(
                settings=self.scan_settings,
                constraints=self.constraints,
                scanner_target_at_start=self.get_target(),
            )
            self._back_scan_data = ScanData.from_constraints(
                settings=self.back_scan_settings,
                constraints=self.constraints,
                scanner_target_at_start=self.get_target(),
            )

            self._scan_data.new_scan()
            self._back_scan_data.new_scan()
            self.__scan_start = time.time()
            self.__last_forward_pixel = 0
            self.__last_backward_pixel = 0
            line_time = self.scan_settings.resolution[0] / self.scan_settings.frequency
            timer_interval_ms = int(0.5 * line_time * 1000)  # update twice every line
            self.__update_timer.setInterval(timer_interval_ms)
            self.__start_timer()

    def stop_scan(self):
        """Stop the currently running scan.
        Log an error if something fails or no 1D/2D scan is in progress.
        """
        with self._thread_lock:
            self.log.debug('Scanning probe dummy "stop_scan" called.')
            if self.module_state() == 'locked':
                self._scan_image = None
                self._back_scan_image = None
                self.__stop_timer()
                self.module_state.unlock()
            else:
                raise RuntimeError('No scan in progress. Cannot stop scan.')

    def emergency_stop(self):
        """
        """
        try:
            self.module_state.unlock()
        except FysomError:
            pass
        self._scan_image = None
        self._back_scan_image = None
        self.log.warning('Scanner has been emergency stopped.')

    def _handle_timer(self):
        """Update during a running scan."""
        try:
            with self._thread_lock:
                self.__update_scan_data()
        except Exception as e:
            self.log.error("Could not update scan data.", exc_info=e)

    def __update_scan_data(self) -> None:
        """Update scan data."""
        if self.module_state() == 'idle':
            raise RuntimeError("Scan is not running.")

        t_elapsed = time.time() - self.__scan_start
        t_forward = self.scan_settings.resolution[0] / self.scan_settings.frequency
        t_backward = self.back_scan_settings.resolution[0] / self.back_scan_settings.frequency
        t_complete_line = t_forward + t_backward

        aq_lines = int(t_elapsed / t_complete_line)
        t_current_line = t_elapsed % t_complete_line
        if t_current_line < t_forward:
            # currently in forwards scan
            aq_px_backward = self.back_scan_settings.resolution[0] * aq_lines
            aq_lines_forward = aq_lines + (t_current_line / t_forward)
            aq_px_forward = int(self.scan_settings.resolution[0] * aq_lines_forward)
        else:
            # currently in backwards scan
            aq_px_forward = self.scan_settings.resolution[0] * (aq_lines + 1)
            aq_lines_backward = aq_lines + (t_current_line - t_forward) / t_backward
            aq_px_backward = int(self.back_scan_settings.resolution[0] * aq_lines_backward)

        # transposing the arrays is necessary to fill along the fast axis first
        # back scan image is not fully accurate: last line is filled the same direction as the forward axis
        new_forward_data = self._scan_image.T.flat[self.__last_forward_pixel:aq_px_forward]
        new_backward_data = self._back_scan_image.T.flat[self.__last_backward_pixel:aq_px_backward]

        for ch in self.constraints.channels:
            self._scan_data.data[ch].T.flat[self.__last_forward_pixel:aq_px_forward] = new_forward_data
            self._back_scan_data.data[ch].T.flat[self.__last_backward_pixel:aq_px_backward] = new_backward_data

        self.__last_forward_pixel = aq_px_forward
        self.__last_backward_pixel = aq_px_backward

        if self.scan_settings.scan_dimension == 1:
            is_finished = aq_lines > 1
        else:
            is_finished = aq_lines > self.scan_settings.resolution[1]
        if is_finished:
            self.module_state.unlock()
            self.log.debug("Scan finished.")
        else:
            self.__start_timer()

    def get_scan_data(self) -> ScanData:
        """ Retrieve the ScanData instance used in the scan.
        """
        with self._thread_lock:
            if self._scan_data is None:
<<<<<<< HEAD
                raise RuntimeError('No scan data in hardware.')
            return self._scan_data.copy()
=======
                self.log.debug('No scan data in hardware, returning None')
                return None
>>>>>>> 21210393

    def get_back_scan_data(self) -> ScanData:
        """ Retrieve the ScanData instance used in the backwards scan.
        """
        with self._thread_lock:
            if self._back_scan_data is None:
                raise RuntimeError('No back scan data in hardware.')
            return self._back_scan_data.copy()

    def __start_timer(self):
        if self.thread() is not QtCore.QThread.currentThread():
            QtCore.QMetaObject.invokeMethod(self.__update_timer,
                                            'start',
                                            QtCore.Qt.BlockingQueuedConnection)
        else:
            self.__update_timer.start()

    def __stop_timer(self):
        if self.thread() is not QtCore.QThread.currentThread():
            QtCore.QMetaObject.invokeMethod(self.__update_timer,
                                            'stop',
                                            QtCore.Qt.BlockingQueuedConnection)
        else:
<<<<<<< HEAD
            self.__update_timer.stop()
=======
            self.__update_timer.stop()
    def _init_scan_grid(self, x_values, y_values):
        return np.meshgrid(x_values, y_values, indexing='ij')

    @staticmethod
    def _gaussian_2d(xy, amp, pos, sigma, theta=0, offset=0):
        x, y = xy
        sigx, sigy = sigma
        x0, y0 = pos
        a = np.cos(-theta) ** 2 / (2 * sigx ** 2) + np.sin(-theta) ** 2 / (2 * sigy ** 2)
        b = np.sin(2 * -theta) / (4 * sigy ** 2) - np.sin(2 * -theta) / (4 * sigx ** 2)
        c = np.sin(-theta) ** 2 / (2 * sigx ** 2) + np.cos(-theta) ** 2 / (2 * sigy ** 2)
        x_prime = x - x0
        y_prime = y - y0
        return offset + amp * np.exp(
            -(a * x_prime ** 2 + 2 * b * x_prime * y_prime + c * y_prime ** 2))


class ScanningProbeDummy(CoordinateTransformMixin, ScanningProbeDummyBare):

    def _init_scan_grid(self, x_values, y_values):
        # this is fake transformation, as only 2 coordinates of the scan_grid are taken

        vectors = {'x': x_values, 'y': y_values}
        vectors = self._expand_coordinate(vectors)
        vectors_tilted = self.coordinate_transform(vectors)

        grid = np.meshgrid(vectors_tilted['x'], vectors_tilted['y'], indexing='ij')

        #if self.coordinate_transform_enabled:
        #    self.log.debug(f"Transforming scan grid: {grid}")

        return grid





>>>>>>> 21210393
<|MERGE_RESOLUTION|>--- conflicted
+++ resolved
@@ -26,10 +26,10 @@
 from fysom import FysomError
 from qudi.core.configoption import ConfigOption
 from qudi.util.mutex import RecursiveMutex
-<<<<<<< HEAD
 from qudi.util.constraints import ScalarConstraint
 from qudi.interface.scanning_probe_interface import (
-    ScanningProbeInterface, ScanData, ScanConstraints, ScannerAxis, ScannerChannel, ScanSettings, BackScanCapability
+    ScanningProbeInterface, ScanData, ScanConstraints, ScannerAxis, ScannerChannel,
+    ScanSettings, BackScanCapability, CoordinateTransformMixin
 )
 
 
@@ -82,57 +82,37 @@
                 # Add information to _spots dict
                 self._spots[(x_axis, y_axis)] = spot_dict
 
-    def generate_2d_image(self, scan_settings: ScanSettings, current_position):
-        if scan_settings.scan_dimension == 1:
-            for axes, d in self._spots.items():
-                if axes[0] == scan_settings.axes[0]:
-                    sim_data = d
-        else:
-            sim_data = self._spots[scan_settings.axes]
+    def generate_2d_image(self, position_vectors: Dict[str, np.ndarray]) -> np.ndarray:
+        scan_axes = tuple(position_vectors.keys())
+        sim_data = self._spots[scan_axes]
         number_of_spots = sim_data['count']
         positions = sim_data['pos']
         amplitudes = sim_data['amp']
         sigmas = sim_data['sigma']
         thetas = sim_data['theta']
 
-        x_values = np.linspace(scan_settings.range[0][0],
-                               scan_settings.range[0][1],
-                               scan_settings.resolution[0])
-        if scan_settings.scan_dimension == 2:
-            y_values = np.linspace(scan_settings.range[1][0],
-                                   scan_settings.range[1][1],
-                                   scan_settings.resolution[1])
-        else:
-            y_values = np.linspace(current_position['y'], current_position['y'], 1)
+        x_values = position_vectors[scan_axes[0]]
+        y_values = position_vectors[scan_axes[1]]
         xy_grid = np.meshgrid(x_values, y_values, indexing='ij')
 
         include_dist = self.spot_size_dist[0] + 5 * self.spot_size_dist[1]
-        scan_image = np.random.uniform(0, 2e4, scan_settings.resolution)
+        scan_image = np.random.uniform(0, 2e4, (x_values.size, y_values.size))
         for i in range(number_of_spots):
-            if positions[i][0] < scan_settings.range[0][0] - include_dist:
+            if positions[i][0] < x_values.min() - include_dist:
                 continue
-            if positions[i][0] > scan_settings.range[0][1] + include_dist:
+            if positions[i][0] > x_values.max() + include_dist:
                 continue
-            if scan_settings.scan_dimension == 1:
-                if positions[i][1] < current_position['y'] - include_dist:
-                    continue
-                if positions[i][1] > current_position['y'] + include_dist:
-                    continue
-            else:
-                if positions[i][1] < scan_settings.range[1][0] - include_dist:
-                    continue
-                if positions[i][1] > scan_settings.range[1][1] + include_dist:
-                    continue
+            if positions[i][1] < y_values.min() - include_dist:
+                continue
+            if positions[i][1] > y_values.max() + include_dist:
+                continue
             gauss = self._gaussian_2d(xy_grid,
                                       amp=amplitudes[i],
                                       pos=positions[i],
                                       sigma=sigmas[i],
                                       theta=thetas[i])
 
-            if scan_settings.scan_dimension == 1:
-                scan_image += gauss[:, 0]
-            else:
-                scan_image += gauss
+            scan_image += gauss
         return scan_image
 
     @staticmethod
@@ -147,10 +127,6 @@
         y_prime = y - y0
         return offset + amp * np.exp(
             -(a * x_prime ** 2 + 2 * b * x_prime * y_prime + c * y_prime ** 2))
-=======
-from qudi.interface.scanning_probe_interface import ScanningProbeInterface, ScanData, CoordinateTransformMixin
-from qudi.interface.scanning_probe_interface import ScanConstraints, ScannerAxis, ScannerChannel
->>>>>>> 21210393
 
 
 class ScanningProbeDummyBare(ScanningProbeInterface):
@@ -223,10 +199,6 @@
         self.__last_backward_pixel = 0
         self.__update_timer = None
 
-        # handle to the uncorrected scanner instance, not wrapped by a potential CoordinateTransformMixin
-        # that transforms to a tilted, virtual coordinate system.
-        self.bare_scanner = ScanningProbeDummyBare
-
     def on_activate(self):
         """ Initialisation performed during activation of the module.
         """
@@ -430,7 +402,7 @@
         @return dict: current target position per axis.
         """
         with self._thread_lock:
-            #self.log.debug('Scanning probe dummy "get_target" called.')
+            self.log.debug('Scanning probe dummy "get_target" called.')
             return self._current_position.copy()
 
     def get_position(self):
@@ -439,7 +411,7 @@
         @return dict: current target position per axis.
         """
         with self._thread_lock:
-            #self.log.debug('Scanning probe dummy "get_position" called.')
+            self.log.debug('Scanning probe dummy "get_position" called.')
             position = {ax: pos + np.random.normal(0, self._position_accuracy[ax]) for ax, pos in
                         self._current_position.items()}
             return position
@@ -455,40 +427,22 @@
             if not self.scan_settings:
                 raise RuntimeError('No scan settings configured. Cannot start scan.')
             self.module_state.lock()
-<<<<<<< HEAD
-=======
-            if len(self._current_scan_axes) == 1:
-                for axes, d in self._spots.items():
-                    if axes[0] == self._current_scan_axes[0]:
-                        sim_data = d
-            else:
-                sim_data = self._spots[self._current_scan_axes]
-            number_of_spots = sim_data['count']
-            positions = sim_data['pos']
-            amplitudes = sim_data['amp']
-            sigmas = sim_data['sigma']
-            thetas = sim_data['theta']
-
-            x_values = np.linspace(self._current_scan_ranges[0][0],
-                                   self._current_scan_ranges[0][1],
-                                   self._current_scan_resolution[0])
-            if len(self._current_scan_axes) == 2:
-                y_values = np.linspace(self._current_scan_ranges[1][0],
-                                       self._current_scan_ranges[1][1],
-                                       self._current_scan_resolution[1])
-            else:
-                y_values = np.linspace(self._current_position['y'], self._current_position['y'], 1)
-            xy_grid = self._init_scan_grid(x_values, y_values)
->>>>>>> 21210393
-
-            self._scan_image = self._image_generator.generate_2d_image(
-                scan_settings=self.scan_settings,
-                current_position=self._current_position
-            )
-            self._back_scan_image = self._image_generator.generate_2d_image(
-                scan_settings=self.back_scan_settings,
-                current_position=self._current_position
-            )
+
+            position_vectors_all_axes = self._init_position_vectors()
+            position_vectors = {ax: position_vectors_all_axes[ax] for ax in self.scan_settings.axes}
+            if self.scan_settings.scan_dimension == 1:
+                # ImageGenerator only supports 2D scans at this point
+                axis = self.scan_settings.axes[0]
+                if axis == 'x':
+                    second_axis = 'y'
+                elif axis == 'y':
+                    second_axis = 'z'
+                elif axis == 'z':
+                    second_axis = 'x'
+                position_vectors[second_axis] = position_vectors_all_axes[second_axis]
+            self.log.debug(f'{position_vectors}')
+            self._scan_image = self._image_generator.generate_2d_image(position_vectors)
+            self._back_scan_image = self._image_generator.generate_2d_image(position_vectors)
 
             self._scan_data = ScanData.from_constraints(
                 settings=self.scan_settings,
@@ -594,13 +548,8 @@
         """
         with self._thread_lock:
             if self._scan_data is None:
-<<<<<<< HEAD
                 raise RuntimeError('No scan data in hardware.')
             return self._scan_data.copy()
-=======
-                self.log.debug('No scan data in hardware, returning None')
-                return None
->>>>>>> 21210393
 
     def get_back_scan_data(self) -> ScanData:
         """ Retrieve the ScanData instance used in the backwards scan.
@@ -624,45 +573,26 @@
                                             'stop',
                                             QtCore.Qt.BlockingQueuedConnection)
         else:
-<<<<<<< HEAD
             self.__update_timer.stop()
-=======
-            self.__update_timer.stop()
-    def _init_scan_grid(self, x_values, y_values):
-        return np.meshgrid(x_values, y_values, indexing='ij')
-
-    @staticmethod
-    def _gaussian_2d(xy, amp, pos, sigma, theta=0, offset=0):
-        x, y = xy
-        sigx, sigy = sigma
-        x0, y0 = pos
-        a = np.cos(-theta) ** 2 / (2 * sigx ** 2) + np.sin(-theta) ** 2 / (2 * sigy ** 2)
-        b = np.sin(2 * -theta) / (4 * sigy ** 2) - np.sin(2 * -theta) / (4 * sigx ** 2)
-        c = np.sin(-theta) ** 2 / (2 * sigx ** 2) + np.cos(-theta) ** 2 / (2 * sigy ** 2)
-        x_prime = x - x0
-        y_prime = y - y0
-        return offset + amp * np.exp(
-            -(a * x_prime ** 2 + 2 * b * x_prime * y_prime + c * y_prime ** 2))
+
+    def _init_position_vectors(self) -> Dict[str, np.ndarray]:
+        position_vectors = {}
+        x_axis = self.scan_settings.axes[0]
+        x_values = np.linspace(self.scan_settings.range[0][0],
+                               self.scan_settings.range[0][1],
+                               self.scan_settings.resolution[0])
+        position_vectors[x_axis] = x_values
+        if self.scan_settings.scan_dimension == 2:
+            y_axis = self.scan_settings.axes[1]
+            y_values = np.linspace(self.scan_settings.range[1][0],
+                                   self.scan_settings.range[1][1],
+                                   self.scan_settings.resolution[1])
+            position_vectors[y_axis] = y_values
+        return self._expand_coordinate(position_vectors)
 
 
 class ScanningProbeDummy(CoordinateTransformMixin, ScanningProbeDummyBare):
-
-    def _init_scan_grid(self, x_values, y_values):
-        # this is fake transformation, as only 2 coordinates of the scan_grid are taken
-
-        vectors = {'x': x_values, 'y': y_values}
-        vectors = self._expand_coordinate(vectors)
-        vectors_tilted = self.coordinate_transform(vectors)
-
-        grid = np.meshgrid(vectors_tilted['x'], vectors_tilted['y'], indexing='ij')
-
-        #if self.coordinate_transform_enabled:
-        #    self.log.debug(f"Transforming scan grid: {grid}")
-
-        return grid
-
-
-
-
-
->>>>>>> 21210393
+    def _init_position_vectors(self) -> Dict[str, np.ndarray]:
+        position_vectors = super()._init_position_vectors()
+        position_vectors_tilted = self.coordinate_transform(position_vectors)
+        return position_vectors_tilted