# -*- coding: utf-8 -*-
"""
This file contains the Qudi dummy module for the confocal scanner.

Copyright (c) 2021, the qudi developers. See the AUTHORS.md file at the top-level directory of this
distribution and on <https://github.com/Ulm-IQO/qudi-iqo-modules/>

This file is part of qudi.

Qudi is free software: you can redistribute it and/or modify it under the terms of
the GNU Lesser General Public License as published by the Free Software Foundation,
either version 3 of the License, or (at your option) any later version.

Qudi is distributed in the hope that it will be useful, but WITHOUT ANY WARRANTY;
without even the implied warranty of MERCHANTABILITY or FITNESS FOR A PARTICULAR PURPOSE.
See the GNU Lesser General Public License for more details.

You should have received a copy of the GNU Lesser General Public License along with qudi.
If not, see <https://www.gnu.org/licenses/>.
"""

import time
from typing import Optional, Dict, Tuple, Any, List
import numpy as np
from PySide2 import QtCore
from fysom import FysomError
from qudi.core.configoption import ConfigOption
from qudi.util.mutex import RecursiveMutex
from qudi.util.constraints import ScalarConstraint
from qudi.interface.scanning_probe_interface import (
    ScanningProbeInterface, ScanData, ScanConstraints, ScannerAxis, ScannerChannel,
    ScanSettings, BackScanCapability, CoordinateTransformMixin
)


class ImageGenerator:
    """Generate 1D and 2D images with random Gaussian spots."""
    def __init__(self,
                 position_ranges: Dict[str, List[float]],
                 spot_density: float,
                 spot_size_dist: List[float],
                 spot_amplitude_dist: List[float],
                 spot_depth_range: List[float],  # currently unused
                 ) -> None:
        self.position_ranges = position_ranges
        self.spot_density = spot_density
        self.spot_size_dist = tuple(spot_size_dist)
        self.spot_amplitude_dist = tuple(spot_amplitude_dist)

        # random spots for each 2D axes pair
        self._spots: Dict[Tuple[str, str], Any] = {}
        self.randomize_new_spots()

    def randomize_new_spots(self):
        """Create a random set of Gaussian 2D peaks."""
        self._spots = dict()
        for x_axis, x_range in self.position_ranges.items():
            for y_axis, y_range in self.position_ranges.items():
                if x_axis == y_axis:
                    continue
                x_min, x_max = min(x_range), max(x_range)
                y_min, y_max = min(y_range), max(y_range)
                spot_count = int(round((x_max - x_min) * (y_max - y_min) * self.spot_density))

                # Fill in random spot information
                spot_dict = dict()
                # total number of spots
                spot_dict['count'] = spot_count
                # spot positions as (x, y) tuples
                spot_dict['pos'] = np.empty((spot_count, 2))
                spot_dict['pos'][:, 0] = np.random.uniform(x_min, x_max, spot_count)
                spot_dict['pos'][:, 1] = np.random.uniform(y_min, y_max, spot_count)
                # spot sizes as (sigma_x, sigma_y) tuples
                spot_dict['sigma'] = np.random.normal(
                    self.spot_size_dist[0], self.spot_size_dist[1], (spot_count, 2))
                # spot amplitudes
                spot_dict['amp'] = np.random.normal(
                    self.spot_amplitude_dist[0], self.spot_amplitude_dist[1], spot_count)
                # spot angle
                spot_dict['theta'] = np.random.uniform(0, np.pi, spot_count)

                # Add information to _spots dict
                self._spots[(x_axis, y_axis)] = spot_dict

    def generate_2d_image(self, position_vectors: Dict[str, np.ndarray]) -> np.ndarray:
        scan_axes = tuple(position_vectors.keys())
        sim_data = self._spots[scan_axes]
        number_of_spots = sim_data['count']
        positions = sim_data['pos']
        amplitudes = sim_data['amp']
        sigmas = sim_data['sigma']
        thetas = sim_data['theta']

        x_values = position_vectors[scan_axes[0]]
        y_values = position_vectors[scan_axes[1]]
        xy_grid = np.meshgrid(x_values, y_values, indexing='ij')

        include_dist = self.spot_size_dist[0] + 5 * self.spot_size_dist[1]
        scan_image = np.random.uniform(0, 2e4, (x_values.size, y_values.size))
        for i in range(number_of_spots):
            if positions[i][0] < x_values.min() - include_dist:
                continue
            if positions[i][0] > x_values.max() + include_dist:
                continue
            if positions[i][1] < y_values.min() - include_dist:
                continue
            if positions[i][1] > y_values.max() + include_dist:
                continue
            gauss = self._gaussian_2d(xy_grid,
                                      amp=amplitudes[i],
                                      pos=positions[i],
                                      sigma=sigmas[i],
                                      theta=thetas[i])

            scan_image += gauss
        return scan_image

    @staticmethod
    def _gaussian_2d(xy, amp, pos, sigma, theta=0, offset=0):
        x, y = xy
        sigx, sigy = sigma
        x0, y0 = pos
        a = np.cos(-theta) ** 2 / (2 * sigx ** 2) + np.sin(-theta) ** 2 / (2 * sigy ** 2)
        b = np.sin(2 * -theta) / (4 * sigy ** 2) - np.sin(2 * -theta) / (4 * sigx ** 2)
        c = np.sin(-theta) ** 2 / (2 * sigx ** 2) + np.cos(-theta) ** 2 / (2 * sigy ** 2)
        x_prime = x - x0
        y_prime = y - y0
        return offset + amp * np.exp(
            -(a * x_prime ** 2 + 2 * b * x_prime * y_prime + c * y_prime ** 2))


class ScanningProbeDummyBare(ScanningProbeInterface):
    """
    Dummy scanning probe microscope. Produces a picture with several gaussian spots.

    Example config for copy-paste:

    scanning_probe_dummy:
        module.Class: 'dummy.scanning_probe_dummy.ScanningProbeDummy'
        options:
            spot_density: 4e6           # in 1/m², optional
            position_ranges:
                x: [0, 200e-6]
                y: [0, 200e-6]
                z: [-100e-6, 100e-6]
            frequency_ranges:
                x: [1, 5000]
                y: [1, 5000]
                z: [1, 1000]
            resolution_ranges:
                x: [1, 10000]
                y: [1, 10000]
                z: [2, 1000]
            position_accuracy:
                x: 10e-9
                y: 10e-9
                z: 50e-9
            # back scan capability
            back_scan_available: True
            back_scan_frequency_configurable: True
            back_scan_resolution_configurable: True
    """
    _threaded = True

    # config options
    _position_ranges: Dict[str, List[float]] = ConfigOption(name='position_ranges', missing='error')
    _frequency_ranges: Dict[str, List[float]] = ConfigOption(name='frequency_ranges', missing='error')
    _resolution_ranges: Dict[str, List[float]] = ConfigOption(name='resolution_ranges', missing='error')
    _position_accuracy: Dict[str, float] = ConfigOption(name='position_accuracy', missing='error')
    _spot_density: float = ConfigOption(name='spot_density', default=1e12/8)  # in 1/m²
    _spot_depth_range: List[float] = ConfigOption(name='spot_depth_range', default=(-500e-9, 500e-9))
    _spot_size_dist: List[float] = ConfigOption(name='spot_size_dist', default=(100e-9, 15e-9))
    _spot_amplitude_dist: List[float] = ConfigOption(name='spot_amplitude_dist', default=(2e5, 4e4))
    _require_square_pixels: bool = ConfigOption(name='require_square_pixels', default=False)
    _back_scan_available: bool = ConfigOption(name='back_scan_available', default=True)
    _back_scan_frequency_configurable: bool = ConfigOption(name='back_scan_frequency_configurable', default=True)
    _back_scan_resolution_configurable: bool = ConfigOption(name='back_scan_resolution_configurable', default=True)

    def __init__(self, *args, **kwargs):
        super().__init__(*args, **kwargs)

        # Scan process parameters
        self._scan_settings: Optional[ScanSettings] = None
        self._back_scan_settings: Optional[ScanSettings] = None
        self._current_position = dict()
        self._scan_image = None
        self._back_scan_image = None
        self._scan_data = None
        self._back_scan_data = None

        self._image_generator: Optional[ImageGenerator] = None
        # "Hardware" constraints
        self._constraints: Optional[ScanConstraints] = None
        # Mutex for access serialization
        self._thread_lock = RecursiveMutex()

        self.__scan_start = 0
        self.__last_forward_pixel = 0
        self.__last_backward_pixel = 0
        self.__update_timer = None

    def on_activate(self):
        """ Initialisation performed during activation of the module.
        """
        # Generate static constraints
        axes = list()
        for axis, ax_range in self._position_ranges.items():
            dist = max(ax_range) - min(ax_range)
            resolution_range = tuple(self._resolution_ranges[axis])
            res_default = min(resolution_range[1], 100)
            frequency_range = tuple(self._frequency_ranges[axis])
            f_default = min(frequency_range[1], 1e3)

            position = ScalarConstraint(default=min(ax_range), bounds=tuple(ax_range))
            resolution = ScalarConstraint(default=res_default, bounds=resolution_range, enforce_int=True)
            frequency = ScalarConstraint(default=f_default, bounds=frequency_range)
            step = ScalarConstraint(default=0, bounds=(0, dist))
            axes.append(ScannerAxis(name=axis,
                                    unit='m',
                                    position=position,
                                    step=step,
                                    resolution=resolution,
                                    frequency=frequency, ))
        channels = [ScannerChannel(name='fluorescence', unit='c/s', dtype='float64'),
                    ScannerChannel(name='APD events', unit='count', dtype='float64')]

        if not self._back_scan_available:
            back_scan_capability = BackScanCapability(0)
        else:
            back_scan_capability = BackScanCapability.AVAILABLE
            if self._back_scan_resolution_configurable:
                back_scan_capability = back_scan_capability | BackScanCapability.RESOLUTION_CONFIGURABLE
            if self._back_scan_frequency_configurable:
                back_scan_capability = back_scan_capability | BackScanCapability.FREQUENCY_CONFIGURABLE

        self._constraints = ScanConstraints(
            axis_objects=tuple(axes),
            channel_objects=tuple(channels),
            back_scan_capability=back_scan_capability,
            has_position_feedback=False,
            square_px_only=False
        )

        # Set default process values
        self._current_position = {ax.name: np.mean(ax.position.bounds) for ax in self.constraints.axes.values()}
        self._scan_image = None
        self._back_scan_image = None
        self._scan_data = None
        self._back_scan_data = None

        # Create fixed maps of spots for each scan axes configuration
        self._image_generator = ImageGenerator(
            self._position_ranges,
            self._spot_density,
            self._spot_size_dist,
            self._spot_amplitude_dist,
            self._spot_depth_range,
        )

        self.__scan_start = 0
        self.__last_forward_pixel = 0
        self.__last_backward_pixel = 0
        self.__update_timer = QtCore.QTimer()
        self.__update_timer.setSingleShot(True)
        self.__update_timer.timeout.connect(self._handle_timer, QtCore.Qt.QueuedConnection)

    def on_deactivate(self):
        """ Deactivate properly the confocal scanner dummy.
        """
        self.reset()
        # free memory
        del self._image_generator
        self._scan_image = None
        self._back_scan_image = None
        try:
            self.__update_timer.stop()
        except:
            pass
        self.__update_timer.timeout.disconnect()

    @property
    def scan_settings(self) -> Optional[ScanSettings]:
        """ Property returning all parameters needed for a 1D or 2D scan. Returns None if not configured.
        """
        with self._thread_lock:
            return self._scan_settings

    @property
    def back_scan_settings(self) -> Optional[ScanSettings]:
        with self._thread_lock:
            return self._back_scan_settings

    def reset(self):
        """ Hard reset of the hardware.
        """
        with self._thread_lock:
            if self.module_state() == 'locked':
                self.module_state.unlock()
            self.log.debug('Scanning probe dummy has been reset.')

    @property
    def constraints(self) -> ScanConstraints:
        """ Read-only property returning the constraints of this scanning probe hardware.
        """
        # self.log.debug('Scanning probe dummy "get_constraints" called.')
        return self._constraints

    def configure_scan(self, settings: ScanSettings) -> None:
        """ Configure the hardware with all parameters needed for a 1D or 2D scan.
        Raise an exception if the settings are invalid and do not comply with the hardware constraints.

        @param ScanSettings settings: ScanSettings instance holding all parameters
        """
        with self._thread_lock:
            self.log.debug('Scanning probe dummy "configure_scan" called.')
            # Sanity checking
            if self.module_state() != 'idle':
                raise RuntimeError('Unable to configure scan parameters while scan is running. '
                                   'Stop scanning and try again.')
<<<<<<< HEAD

            # check settings - will raise appropriate exceptions if something is not right
            self.constraints.check_settings(settings)

            self._scan_settings = settings
            # reset back scan configuration
            self._back_scan_settings = self._scan_settings
=======

            # check settings - will raise appropriate exceptions if something is not right
            self.constraints.check_settings(settings)

            self._scan_settings = settings
            # reset back scan configuration
            self._back_scan_settings = None
>>>>>>> 85546746

    def configure_back_scan(self, settings: ScanSettings) -> None:
        """ Configure the hardware with all parameters of the backwards scan.
        Raise an exception if the settings are invalid and do not comply with the hardware constraints.

        @param ScanSettings settings: ScanSettings instance holding all parameters for the back scan
        """
        with self._thread_lock:
            if self.module_state() != 'idle':
                raise RuntimeError('Unable to configure scan parameters while scan is running. '
                                   'Stop scanning and try again.')
            if self._scan_settings is None:
                raise RuntimeError('Configure forward scan settings first.')

            # check settings - will raise appropriate exceptions if something is not right
            self.constraints.check_back_scan_settings(
                backward_settings=settings,
                forward_settings=self._scan_settings
            )
            self._back_scan_settings = settings

    def move_absolute(self, position, velocity=None, blocking=False):
        """ Move the scanning probe to an absolute position as fast as possible or with a defined
        velocity.

        Log error and return current target position if something fails or a 1D/2D scan is in
        progress.
        """
        with self._thread_lock:
            # self.log.debug('Scanning probe dummy "move_absolute" called.')
            if self.module_state() != 'idle':
                raise RuntimeError('Scanning in progress. Unable to move to position.')
            elif not set(position).issubset(self._position_ranges):
                raise ValueError(f'Invalid axes encountered in position dict. '
                                 f'Valid axes are: {set(self._position_ranges)}')
            else:
                move_distance = {ax: np.abs(pos - self._current_position[ax]) for ax, pos in
                                 position.items()}
                if velocity is None:
                    move_time = 0.01
                else:
                    move_time = max(0.01, np.sqrt(
                        np.sum(dist ** 2 for dist in move_distance.values())) / velocity)
                time.sleep(move_time)
                self._current_position.update(position)
            return self._current_position

    def move_relative(self, distance, velocity=None, blocking=False):
        """ Move the scanning probe by a relative distance from the current target position as fast
        as possible or with a defined velocity.

        Log error and return current target position if something fails or a 1D/2D scan is in
        progress.
        """
        with self._thread_lock:
            self.log.debug('Scanning probe dummy "move_relative" called.')
            if self.module_state() != 'idle':
                raise RuntimeError('Scanning in progress. Unable to move relative.')
            elif not set(distance).issubset(self._position_ranges):
                raise ValueError('Invalid axes encountered in distance dict. '
                                 f'Valid axes are: {set(self._position_ranges)}')
            else:
                new_pos = {ax: self._current_position[ax] + dist for ax, dist in distance.items()}
                if velocity is None:
                    move_time = 0.01
                else:
                    move_time = max(0.01, np.sqrt(
                        np.sum(dist ** 2 for dist in distance.values())) / velocity)
                time.sleep(move_time)
                self._current_position.update(new_pos)
            return self._current_position

    def get_target(self):
        """ Get the current target position of the scanner hardware.

        @return dict: current target position per axis.
        """
        with self._thread_lock:
            self.log.debug('Scanning probe dummy "get_target" called.')
            return self._current_position.copy()

    def get_position(self):
        """ Get a snapshot of the actual scanner position (i.e. from position feedback sensors).

        @return dict: current target position per axis.
        """
        with self._thread_lock:
            self.log.debug('Scanning probe dummy "get_position" called.')
            position = {ax: pos + np.random.normal(0, self._position_accuracy[ax]) for ax, pos in
                        self._current_position.items()}
            return position

    def start_scan(self):
        """Start a scan as configured beforehand.
        Log an error if something fails or a 1D/2D scan is in progress.
        """
        with self._thread_lock:
            self.log.debug('Scanning probe dummy "start_scan" called.')
            if self.module_state() != 'idle':
                raise RuntimeError('Cannot start scan. Scan already in progress.')
            if not self.scan_settings:
                raise RuntimeError('No scan settings configured. Cannot start scan.')
            self.module_state.lock()

            position_vectors_all_axes = self._init_position_vectors()
            position_vectors = {ax: position_vectors_all_axes[ax] for ax in self.scan_settings.axes}
            if self.scan_settings.scan_dimension == 1:
                # ImageGenerator only supports 2D scans at this point
                axis = self.scan_settings.axes[0]
                if axis == 'x':
                    second_axis = 'y'
                elif axis == 'y':
                    second_axis = 'z'
                elif axis == 'z':
                    second_axis = 'x'
                position_vectors[second_axis] = position_vectors_all_axes[second_axis]
<<<<<<< HEAD
            self.log.debug(f'{position_vectors}')
            self._scan_image = self._image_generator.generate_2d_image(position_vectors)
            self._back_scan_image = self._image_generator.generate_2d_image(position_vectors)

=======

            self._scan_image = self._image_generator.generate_2d_image(position_vectors)
>>>>>>> 85546746
            self._scan_data = ScanData.from_constraints(
                settings=self.scan_settings,
                constraints=self.constraints,
                scanner_target_at_start=self.get_target(),
<<<<<<< HEAD
            )
            self._back_scan_data = ScanData.from_constraints(
                settings=self.back_scan_settings,
                constraints=self.constraints,
                scanner_target_at_start=self.get_target(),
=======
>>>>>>> 85546746
            )
            self._scan_data.new_scan()
<<<<<<< HEAD
            self._back_scan_data.new_scan()
=======

            if self._back_scan_settings is not None:
                self._back_scan_image = self._image_generator.generate_2d_image(position_vectors)
                self._back_scan_data = ScanData.from_constraints(
                    settings=self.back_scan_settings,
                    constraints=self.constraints,
                    scanner_target_at_start=self.get_target(),
                )
                self._back_scan_data.new_scan()

>>>>>>> 85546746
            self.__scan_start = time.time()
            self.__last_forward_pixel = 0
            self.__last_backward_pixel = 0
            line_time = self.scan_settings.resolution[0] / self.scan_settings.frequency
            timer_interval_ms = int(0.5 * line_time * 1000)  # update twice every line
            self.__update_timer.setInterval(timer_interval_ms)
            self.__start_timer()

    def stop_scan(self):
        """Stop the currently running scan.
        Log an error if something fails or no 1D/2D scan is in progress.
        """
        with self._thread_lock:
            self.log.debug('Scanning probe dummy "stop_scan" called.')
            if self.module_state() == 'locked':
                self._scan_image = None
                self._back_scan_image = None
                self.__stop_timer()
                self.module_state.unlock()
            else:
                raise RuntimeError('No scan in progress. Cannot stop scan.')

    def emergency_stop(self):
        """
        """
        try:
            self.module_state.unlock()
        except FysomError:
            pass
        self._scan_image = None
        self._back_scan_image = None
        self.log.warning('Scanner has been emergency stopped.')

    def _handle_timer(self):
        """Update during a running scan."""
        try:
            with self._thread_lock:
                self.__update_scan_data()
        except Exception as e:
            self.log.error("Could not update scan data.", exc_info=e)

    def __update_scan_data(self) -> None:
        """Update scan data."""
        if self.module_state() == 'idle':
            raise RuntimeError("Scan is not running.")

        t_elapsed = time.time() - self.__scan_start
        t_forward = self.scan_settings.resolution[0] / self.scan_settings.frequency
<<<<<<< HEAD
        t_backward = self.back_scan_settings.resolution[0] / self.back_scan_settings.frequency
=======
        if self.back_scan_settings is not None:
            back_resolution = self.back_scan_settings.resolution[0]
            t_backward = back_resolution / self.back_scan_settings.frequency
        else:
            back_resolution = 0
            t_backward = 0
>>>>>>> 85546746
        t_complete_line = t_forward + t_backward

        aq_lines = int(t_elapsed / t_complete_line)
        t_current_line = t_elapsed % t_complete_line
        if t_current_line < t_forward:
            # currently in forwards scan
<<<<<<< HEAD
            aq_px_backward = self.back_scan_settings.resolution[0] * aq_lines
=======
            aq_px_backward = back_resolution * aq_lines
>>>>>>> 85546746
            aq_lines_forward = aq_lines + (t_current_line / t_forward)
            aq_px_forward = int(self.scan_settings.resolution[0] * aq_lines_forward)
        else:
            # currently in backwards scan
            aq_px_forward = self.scan_settings.resolution[0] * (aq_lines + 1)
            aq_lines_backward = aq_lines + (t_current_line - t_forward) / t_backward
<<<<<<< HEAD
            aq_px_backward = int(self.back_scan_settings.resolution[0] * aq_lines_backward)

        # transposing the arrays is necessary to fill along the fast axis first
        # back scan image is not fully accurate: last line is filled the same direction as the forward axis
        new_forward_data = self._scan_image.T.flat[self.__last_forward_pixel:aq_px_forward]
        new_backward_data = self._back_scan_image.T.flat[self.__last_backward_pixel:aq_px_backward]

        for ch in self.constraints.channels:
            self._scan_data.data[ch].T.flat[self.__last_forward_pixel:aq_px_forward] = new_forward_data
            self._back_scan_data.data[ch].T.flat[self.__last_backward_pixel:aq_px_backward] = new_backward_data

        self.__last_forward_pixel = aq_px_forward
        self.__last_backward_pixel = aq_px_backward
=======
            aq_px_backward = int(back_resolution * aq_lines_backward)

        # transposing the arrays is necessary to fill along the fast axis first
        new_forward_data = self._scan_image.T.flat[self.__last_forward_pixel:aq_px_forward]
        for ch in self.constraints.channels:
            self._scan_data.data[ch].T.flat[self.__last_forward_pixel:aq_px_forward] = new_forward_data
        self.__last_forward_pixel = aq_px_forward

        # back scan image is not fully accurate: last line is filled the same direction as the forward axis
        if self._back_scan_settings is not None:
            new_backward_data = self._back_scan_image.T.flat[self.__last_backward_pixel:aq_px_backward]
            for ch in self.constraints.channels:
                self._back_scan_data.data[ch].T.flat[self.__last_backward_pixel:aq_px_backward] = new_backward_data
            self.__last_backward_pixel = aq_px_backward
>>>>>>> 85546746

        if self.scan_settings.scan_dimension == 1:
            is_finished = aq_lines > 1
        else:
            is_finished = aq_lines > self.scan_settings.resolution[1]
        if is_finished:
            self.module_state.unlock()
            self.log.debug("Scan finished.")
        else:
            self.__start_timer()

<<<<<<< HEAD
    def get_scan_data(self) -> ScanData:
=======
    def get_scan_data(self) -> Optional[ScanData]:
>>>>>>> 85546746
        """ Retrieve the ScanData instance used in the scan.
        """
        with self._thread_lock:
            if self._scan_data is None:
<<<<<<< HEAD
                raise RuntimeError('No scan data in hardware.')
            return self._scan_data.copy()

    def get_back_scan_data(self) -> ScanData:
=======
                return None
            else:
                return self._scan_data.copy()

    def get_back_scan_data(self) -> Optional[ScanData]:
>>>>>>> 85546746
        """ Retrieve the ScanData instance used in the backwards scan.
        """
        with self._thread_lock:
            if self._back_scan_data is None:
<<<<<<< HEAD
                raise RuntimeError('No back scan data in hardware.')
=======
                return None
>>>>>>> 85546746
            return self._back_scan_data.copy()

    def __start_timer(self):
        if self.thread() is not QtCore.QThread.currentThread():
            QtCore.QMetaObject.invokeMethod(self.__update_timer,
                                            'start',
                                            QtCore.Qt.BlockingQueuedConnection)
        else:
            self.__update_timer.start()

    def __stop_timer(self):
        if self.thread() is not QtCore.QThread.currentThread():
            QtCore.QMetaObject.invokeMethod(self.__update_timer,
                                            'stop',
                                            QtCore.Qt.BlockingQueuedConnection)
        else:
            self.__update_timer.stop()

    def _init_position_vectors(self) -> Dict[str, np.ndarray]:
        position_vectors = {}
        x_axis = self.scan_settings.axes[0]
        x_values = np.linspace(self.scan_settings.range[0][0],
                               self.scan_settings.range[0][1],
                               self.scan_settings.resolution[0])
        position_vectors[x_axis] = x_values
        if self.scan_settings.scan_dimension == 2:
            y_axis = self.scan_settings.axes[1]
            y_values = np.linspace(self.scan_settings.range[1][0],
                                   self.scan_settings.range[1][1],
                                   self.scan_settings.resolution[1])
            position_vectors[y_axis] = y_values
        return self._expand_coordinate(position_vectors)


class ScanningProbeDummy(CoordinateTransformMixin, ScanningProbeDummyBare):
    def _init_position_vectors(self) -> Dict[str, np.ndarray]:
        position_vectors = super()._init_position_vectors()
        position_vectors_tilted = self.coordinate_transform(position_vectors)
        return position_vectors_tilted<|MERGE_RESOLUTION|>--- conflicted
+++ resolved
@@ -317,15 +317,6 @@
             if self.module_state() != 'idle':
                 raise RuntimeError('Unable to configure scan parameters while scan is running. '
                                    'Stop scanning and try again.')
-<<<<<<< HEAD
-
-            # check settings - will raise appropriate exceptions if something is not right
-            self.constraints.check_settings(settings)
-
-            self._scan_settings = settings
-            # reset back scan configuration
-            self._back_scan_settings = self._scan_settings
-=======
 
             # check settings - will raise appropriate exceptions if something is not right
             self.constraints.check_settings(settings)
@@ -333,7 +324,6 @@
             self._scan_settings = settings
             # reset back scan configuration
             self._back_scan_settings = None
->>>>>>> 85546746
 
     def configure_back_scan(self, settings: ScanSettings) -> None:
         """ Configure the hardware with all parameters of the backwards scan.
@@ -450,32 +440,14 @@
                 elif axis == 'z':
                     second_axis = 'x'
                 position_vectors[second_axis] = position_vectors_all_axes[second_axis]
-<<<<<<< HEAD
-            self.log.debug(f'{position_vectors}')
+
             self._scan_image = self._image_generator.generate_2d_image(position_vectors)
-            self._back_scan_image = self._image_generator.generate_2d_image(position_vectors)
-
-=======
-
-            self._scan_image = self._image_generator.generate_2d_image(position_vectors)
->>>>>>> 85546746
             self._scan_data = ScanData.from_constraints(
                 settings=self.scan_settings,
                 constraints=self.constraints,
                 scanner_target_at_start=self.get_target(),
-<<<<<<< HEAD
-            )
-            self._back_scan_data = ScanData.from_constraints(
-                settings=self.back_scan_settings,
-                constraints=self.constraints,
-                scanner_target_at_start=self.get_target(),
-=======
->>>>>>> 85546746
             )
             self._scan_data.new_scan()
-<<<<<<< HEAD
-            self._back_scan_data.new_scan()
-=======
 
             if self._back_scan_settings is not None:
                 self._back_scan_image = self._image_generator.generate_2d_image(position_vectors)
@@ -486,7 +458,6 @@
                 )
                 self._back_scan_data.new_scan()
 
->>>>>>> 85546746
             self.__scan_start = time.time()
             self.__last_forward_pixel = 0
             self.__last_backward_pixel = 0
@@ -535,48 +506,25 @@
 
         t_elapsed = time.time() - self.__scan_start
         t_forward = self.scan_settings.resolution[0] / self.scan_settings.frequency
-<<<<<<< HEAD
-        t_backward = self.back_scan_settings.resolution[0] / self.back_scan_settings.frequency
-=======
         if self.back_scan_settings is not None:
             back_resolution = self.back_scan_settings.resolution[0]
             t_backward = back_resolution / self.back_scan_settings.frequency
         else:
             back_resolution = 0
             t_backward = 0
->>>>>>> 85546746
         t_complete_line = t_forward + t_backward
 
         aq_lines = int(t_elapsed / t_complete_line)
         t_current_line = t_elapsed % t_complete_line
         if t_current_line < t_forward:
             # currently in forwards scan
-<<<<<<< HEAD
-            aq_px_backward = self.back_scan_settings.resolution[0] * aq_lines
-=======
             aq_px_backward = back_resolution * aq_lines
->>>>>>> 85546746
             aq_lines_forward = aq_lines + (t_current_line / t_forward)
             aq_px_forward = int(self.scan_settings.resolution[0] * aq_lines_forward)
         else:
             # currently in backwards scan
             aq_px_forward = self.scan_settings.resolution[0] * (aq_lines + 1)
             aq_lines_backward = aq_lines + (t_current_line - t_forward) / t_backward
-<<<<<<< HEAD
-            aq_px_backward = int(self.back_scan_settings.resolution[0] * aq_lines_backward)
-
-        # transposing the arrays is necessary to fill along the fast axis first
-        # back scan image is not fully accurate: last line is filled the same direction as the forward axis
-        new_forward_data = self._scan_image.T.flat[self.__last_forward_pixel:aq_px_forward]
-        new_backward_data = self._back_scan_image.T.flat[self.__last_backward_pixel:aq_px_backward]
-
-        for ch in self.constraints.channels:
-            self._scan_data.data[ch].T.flat[self.__last_forward_pixel:aq_px_forward] = new_forward_data
-            self._back_scan_data.data[ch].T.flat[self.__last_backward_pixel:aq_px_backward] = new_backward_data
-
-        self.__last_forward_pixel = aq_px_forward
-        self.__last_backward_pixel = aq_px_backward
-=======
             aq_px_backward = int(back_resolution * aq_lines_backward)
 
         # transposing the arrays is necessary to fill along the fast axis first
@@ -591,7 +539,6 @@
             for ch in self.constraints.channels:
                 self._back_scan_data.data[ch].T.flat[self.__last_backward_pixel:aq_px_backward] = new_backward_data
             self.__last_backward_pixel = aq_px_backward
->>>>>>> 85546746
 
         if self.scan_settings.scan_dimension == 1:
             is_finished = aq_lines > 1
@@ -603,36 +550,21 @@
         else:
             self.__start_timer()
 
-<<<<<<< HEAD
-    def get_scan_data(self) -> ScanData:
-=======
     def get_scan_data(self) -> Optional[ScanData]:
->>>>>>> 85546746
         """ Retrieve the ScanData instance used in the scan.
         """
         with self._thread_lock:
             if self._scan_data is None:
-<<<<<<< HEAD
-                raise RuntimeError('No scan data in hardware.')
-            return self._scan_data.copy()
-
-    def get_back_scan_data(self) -> ScanData:
-=======
                 return None
             else:
                 return self._scan_data.copy()
 
     def get_back_scan_data(self) -> Optional[ScanData]:
->>>>>>> 85546746
         """ Retrieve the ScanData instance used in the backwards scan.
         """
         with self._thread_lock:
             if self._back_scan_data is None:
-<<<<<<< HEAD
-                raise RuntimeError('No back scan data in hardware.')
-=======
                 return None
->>>>>>> 85546746
             return self._back_scan_data.copy()
 
     def __start_timer(self):
