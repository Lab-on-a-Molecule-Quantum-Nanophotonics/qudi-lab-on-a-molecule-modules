# -*- coding: utf-8 -*-

"""
Interfuse of Ni Finite Sampling IO and NI AO HardwareFiles to make a confocal scanner.


Copyright (c) 2021, the qudi developers. See the AUTHORS.md file at the top-level directory of this
distribution and on <https://github.com/Ulm-IQO/qudi-iqo-modules/>

This file is part of qudi.

Qudi is free software: you can redistribute it and/or modify it under the terms of
the GNU Lesser General Public License as published by the Free Software Foundation,
either version 3 of the License, or (at your option) any later version.

Qudi is distributed in the hope that it will be useful, but WITHOUT ANY WARRANTY;
without even the implied warranty of MERCHANTABILITY or FITNESS FOR A PARTICULAR PURPOSE.
See the GNU Lesser General Public License for more details.

You should have received a copy of the GNU Lesser General Public License along with qudi.
If not, see <https://www.gnu.org/licenses/>.
"""

import numpy as np
import time
from typing import Optional, Dict, List
from dataclasses import asdict

from PySide2 import QtCore
from PySide2.QtGui import QGuiApplication

from qudi.interface.scanning_probe_interface import ScanningProbeInterface, ScanConstraints, \
    ScannerAxis, ScannerChannel, ScanData, ScanSettings, CoordinateTransformMixin, BackScanCapability
from qudi.core.configoption import ConfigOption
from qudi.core.connector import Connector
from qudi.util.mutex import Mutex
from qudi.util.enums import SamplingOutputMode
from qudi.util.helpers import in_range
from qudi.util.constraints import ScalarConstraint


class NiScanningProbeInterfuseBare(ScanningProbeInterface):
    """
    This interfuse combines modules of a National Instrument device to make up a scanning probe hardware.
    One module for software timed analog output (NIXSeriesAnalogOutput) to position e.g. a scanner to a specific
    position and a hardware timed module for in and output (NIXSeriesFiniteSamplingIO) to realize 1D/2D scans.

    Example config for copy-paste:

    ni_scanning_probe:
        module.Class: 'interfuse.ni_scanning_probe_interfuse.NiScanningProbeInterfuse'
        # to use without tilt correction
        # module.Class: 'interfuse.ni_scanning_probe_interfuse.NiScanningProbeInterfuseBare'
        connect:
            scan_hardware: 'ni_finite_sampling_io'
            analog_output: 'ni_ao'
        options:
            ni_channel_mapping:
                x: 'ao0'
                y: 'ao1'
                z: 'ao2'
                APD1: 'PFI8'
                APD2: 'PFI9'
                AI0: 'ai0'
            position_ranges: # in m
                x: [-100e-6, 100e-6]
                y: [0, 200e-6]
                z: [-100e-6, 100e-6]
            frequency_ranges: #Aka values written/retrieved per second; Check with connected HW for sensible constraints.
                x: [1, 5000]
                y: [1, 5000]
                z: [1, 1000]
            resolution_ranges:
                x: [1, 10000]
                y: [1, 10000]
                z: [2, 1000]
            input_channel_units:
                APD1: 'c/s'
                APD2: 'c/s'
                AI0: 'V'
<<<<<<< HEAD
            backwards_line_resolution: 50 # optional
            maximum_move_velocity: 400e-6 #m/s; This speed is used for scanner movements and avoids jumps from position to position.
=======
            move_velocity: 400e-6 #m/s; This speed is used for scanner movements and avoids jumps from position to position.
            default_backward_resolution: 50
>>>>>>> 2f605a0e
    """
    _ni_finite_sampling_io = Connector(name='scan_hardware', interface='FiniteSamplingIOInterface')
    _ni_ao = Connector(name='analog_output', interface='ProcessSetpointInterface')

    _ni_channel_mapping: Dict[str, str] = ConfigOption(name='ni_channel_mapping', missing='error')
    _position_ranges: Dict[str, List[float]] = ConfigOption(name='position_ranges', missing='error')
    _frequency_ranges: Dict[str, List[float]] = ConfigOption(name='frequency_ranges', missing='error')
    _resolution_ranges: Dict[str, List[float]] = ConfigOption(name='resolution_ranges', missing='error')
    _input_channel_units: Dict[str, str] = ConfigOption(name='input_channel_units', missing='error')

    __max_move_velocity: float = ConfigOption(name='maximum_move_velocity', default=400e-6)
    __default_backward_resolution: int = ConfigOption(name='default_backward_resolution', default=50)

    _threaded = True  # Interfuse is by default not threaded.

    sigNextDataChunk = QtCore.Signal()

    def __init__(self, *args, **kwargs):
        super().__init__(*args, **kwargs)

        self._scan_data: Optional[ScanData] = None
        self._back_scan_data: Optional[ScanData] = None
        self.raw_data_container: Optional[RawDataContainer] = None

        self._constraints: Optional[ScanConstraints] = None

        self._target_pos = dict()
        self._stored_target_pos = dict()
        self._start_scan_after_cursor = False
        self._abort_cursor_move = False

        self.__ni_ao_write_timer = None
        self._min_step_interval = 1e-3
        self._scanner_distance_atol = 1e-9

        self._thread_lock_cursor = Mutex()
        self._thread_lock_data = Mutex()

        # handle to the uncorrected scanner instance, not wrapped by a potential CoordinateTransformMixin
        self.bare_scanner = NiScanningProbeInterfuseBare

    def on_activate(self):

        # Sanity checks for ni_ao and ni finite sampling io
        # TODO check that config values within fsio range?
        assert set(self._position_ranges) == set(self._frequency_ranges) == set(self._resolution_ranges), \
            f'Channels in position ranges, frequency ranges and resolution ranges do not coincide'

        assert set(self._input_channel_units).union(self._position_ranges) == set(self._ni_channel_mapping), \
            f'Not all specified channels are mapped to an ni card physical channel'

        # TODO: Any case where ni_ao and ni_fio potentially don't have the same channels?
        specified_ni_finite_io_channels_set = set(self._ni_finite_sampling_io().constraints.input_channel_units).union(
            set(self._ni_finite_sampling_io().constraints.output_channel_units))
        mapped_channels = set([val.lower() for val in self._ni_channel_mapping.values()])

        assert set(mapped_channels).issubset(specified_ni_finite_io_channels_set), \
            f'Channel mapping does not coincide with ni finite sampling io.'

        # Constraints
        axes = list()
        for axis in self._position_ranges:
            position_range = tuple(self._position_ranges[axis])
            resolution_range = tuple(self._resolution_ranges[axis])
            res_default = 50
            if not resolution_range[0] <= res_default <= resolution_range[1]:
                res_default = resolution_range[0]
            frequency_range = tuple(self._frequency_ranges[axis])
            freq_default = 500
            if not frequency_range[0] <= freq_default <= frequency_range[1]:
                freq_default = frequency_range[0]
            max_step = abs(position_range[1] - position_range[0])

            position = ScalarConstraint(default=min(position_range), bounds=position_range)
            resolution = ScalarConstraint(default=res_default, bounds=resolution_range, enforce_int=True)
            frequency = ScalarConstraint(default=freq_default, bounds=frequency_range)
            step = ScalarConstraint(default=0, bounds=(0, max_step))

            axes.append(ScannerAxis(name=axis,
                                    unit='m',
                                    position=position,
                                    step=step,
                                    resolution=resolution,
                                    frequency=frequency,)
                        )
        channels = list()
        for channel, unit in self._input_channel_units.items():
            channels.append(ScannerChannel(name=channel,
                                           unit=unit,
                                           dtype='float64'))

        back_scan_capability = BackScanCapability.AVAILABLE | BackScanCapability.RESOLUTION_CONFIGURABLE
        self._constraints = ScanConstraints(axis_objects=tuple(axes),
                                            channel_objects=tuple(channels),
                                            back_scan_capability=back_scan_capability,
                                            has_position_feedback=False,
                                            square_px_only=False)

        self._target_pos = self.bare_scanner.get_position(self)  # get voltages/pos from ni_ao
        self._toggle_ao_setpoint_channels(False)  # And free ao resources after that
        self._t_last_move = time.perf_counter()
        self.__init_ao_timer()
        self.__t_last_follow = None

        self.sigNextDataChunk.connect(self._fetch_data_chunk, QtCore.Qt.QueuedConnection)

    def _toggle_ao_setpoint_channels(self, enable: bool) -> None:
        ni_ao = self._ni_ao()
        for channel in ni_ao.constraints.setpoint_channels:
            ni_ao.set_activity_state(channel, enable)

    @property
    def _ao_setpoint_channels_active(self) -> bool:
        mapped_channels = set(self._ni_channel_mapping.values())
        return all(
            state for ch, state in self._ni_ao().activity_states.items() if ch in mapped_channels
        )

    def on_deactivate(self):
        """
        Deactivate the module
        """
        self._abort_cursor_movement()
        if self._ni_finite_sampling_io().is_running:
            self._ni_finite_sampling_io().stop_buffered_frame()

    @property
    def constraints(self) -> ScanConstraints:
        """ Read-only property returning the constraints of this scanning probe hardware.
        """
        return self._constraints

    def reset(self):
        """ Hard reset of the hardware.
        """
        pass

    @property
    def scan_settings(self) -> Optional[ScanSettings]:
        """ Property returning all parameters needed for a 1D or 2D scan. Returns None if not configured.
        """
        if self._scan_data:
            return self._scan_data.settings
        else:
            return None

    @property
    def back_scan_settings(self) -> Optional[ScanSettings]:
        """ Property returning all parameters of the backwards scan. Returns None if not configured or not available.
        """
        if self._back_scan_data:
            return self._back_scan_data.settings
        else:
            return None

    def configure_scan(self, settings: ScanSettings) -> None:
        """ Configure the hardware with all parameters needed for a 1D or 2D scan.
        Raise an exception if the settings are invalid and do not comply with the hardware constraints.

        @param ScanSettings settings: ScanSettings instance holding all parameters
        """
        if self.is_scan_running:
            raise RuntimeError('Unable to configure scan parameters while scan is running. '
                               'Stop scanning and try again.')

        # check settings - will raise appropriate exceptions if something is not right
        self.constraints.check_settings(settings)
        self.log.debug('Scan settings fulfill constraints.')

        with self._thread_lock_data:
            settings = self._clip_ranges(settings)
            self._scan_data = ScanData.from_constraints(settings, self._constraints)

            # reset back scan to defaults
            if len(settings.axes) == 1:
                back_resolution = (self.__default_backward_resolution,)
            else:
                back_resolution = (self.__default_backward_resolution, settings.resolution[1])
            back_scan_settings = ScanSettings(
                channels=settings.channels,
                axes=settings.axes,
                range=settings.range,
                resolution=back_resolution,
                frequency=settings.frequency,
            )
            self._back_scan_data = ScanData.from_constraints(back_scan_settings, self._constraints)

            self.log.debug(f'New scan data and back scan data created.')
            self.raw_data_container = RawDataContainer(settings.channels,
                                                       settings.resolution[
                                                           1] if settings.scan_dimension == 2 else 1,
                                                       settings.resolution[0],
                                                       back_scan_settings.resolution[0])
            self.log.debug(f'New RawDataContainer created.')

        self._ni_finite_sampling_io().set_sample_rate(settings.frequency)
        self._ni_finite_sampling_io().set_active_channels(
            input_channels=(self._ni_channel_mapping[in_ch] for in_ch in self._input_channel_units),
            output_channels=(self._ni_channel_mapping[ax] for ax in self.constraints.axes.keys())
        )

        self._ni_finite_sampling_io().set_output_mode(SamplingOutputMode.JUMP_LIST)

        ni_scan_dict = self._init_ni_scan_arrays(settings, back_scan_settings)
        self._ni_finite_sampling_io().set_frame_data(ni_scan_dict)

    def configure_back_scan(self, settings: ScanSettings) -> None:
        """ Configure the hardware with all parameters of the backwards scan.
        Raise an exception if the settings are invalid and do not comply with the hardware constraints.

        @param ScanSettings settings: ScanSettings instance holding all parameters for the back scan
        """
        if self.is_scan_running:
            raise RuntimeError('Unable to configure scan parameters while scan is running. '
                               'Stop scanning and try again.')

        forward_settings = self.scan_settings
        # check settings - will raise appropriate exceptions if something is not right
        self.constraints.check_back_scan_settings(settings, forward_settings)
        self.log.debug('Back scan settings fulfill constraints.')

        with self._thread_lock_data:
            self._back_scan_data = ScanData.from_constraints(settings, self._constraints)
            self.log.debug(f'New back scan data created.')
            self.raw_data_container = RawDataContainer(forward_settings.channels,
                                                       forward_settings.resolution[
                                                           1] if forward_settings.scan_dimension == 2 else 1,
                                                       forward_settings.resolution[0],
                                                       settings.resolution[0])
            self.log.debug(f'New RawDataContainer created.')

        ni_scan_dict = self._init_ni_scan_arrays(forward_settings, settings)
        self._ni_finite_sampling_io().set_frame_data(ni_scan_dict)

    def move_absolute(self, position, velocity=None, blocking=False):
        """ Move the scanning probe to an absolute position as fast as possible or with a defined
        velocity.

        Log error and return current target position if something fails or a scan is in progress.
        """

        # assert not self.is_running, 'Cannot move the scanner while, scan is running'
        if self.is_scan_running:
            self.log.error('Cannot move the scanner while, scan is running')
            return self.bare_scanner.get_target(self)

        if not set(position).issubset(self.constraints.axes):
            self.log.error('Invalid axes name in position')
            return self.bare_scanner.get_target(self)

        try:
            self._prepare_movement(position, velocity=velocity)

            self.__start_ao_write_timer()
            if blocking:
                self.__wait_on_move_done()

            self._t_last_move = time.perf_counter()

            return self.bare_scanner.get_target(self)
        except:
            self.log.exception("Couldn't move: ")

    def __wait_on_move_done(self):
        try:
            t_start = time.perf_counter()
            while self.is_move_running:
                self.log.debug(f"Waiting for move done: {self.is_move_running}, {1e3*(time.perf_counter()-t_start)} ms")
                QGuiApplication.processEvents()
                time.sleep(self._min_step_interval)

            #self.log.debug(f"Move_abs finished after waiting {1e3*(time.perf_counter()-t_start)} ms ")
        except:
            self.log.exception("")

    def move_relative(self, distance, velocity=None, blocking=False):
        """ Move the scanning probe by a relative distance from the current target position as fast
        as possible or with a defined velocity.

        Log error and return current target position if something fails or a 1D/2D scan is in
        progress.
        """
        current_position = self.bare_scanner.get_position(self)
        end_pos = {ax: current_position[ax] + distance[ax] for ax in distance}
        self.move_absolute(end_pos, velocity=velocity, blocking=blocking)

        return end_pos

    def get_target(self):
        """ Get the current target position of the scanner hardware
        (i.e. the "theoretical" position).

        @return dict: current target position per axis.
        """
        if self.is_scan_running:
            return self._stored_target_pos
        else:
            return self._target_pos

    def get_position(self):
        """ Get a snapshot of the actual scanner position (i.e. from position feedback sensors).
        For the same target this value can fluctuate according to the scanners positioning accuracy.

        For scanning devices that do not have position feedback sensors, simply return the target
        position (see also: ScanningProbeInterface.get_target).

        @return dict: current position per axis.
        """
        with self._thread_lock_cursor:
            if not self._ao_setpoint_channels_active:
                self._toggle_ao_setpoint_channels(True)

            pos = self._voltage_dict_to_position_dict(self._ni_ao().setpoints)
            return pos

    def start_scan(self):
        """Start a scan as configured beforehand.
        Log an error if something fails or a 1D/2D scan is in progress.

        Offload self._start_scan() from the caller to the module's thread.
        ATTENTION: Do not call this from within thread lock protected code to avoid deadlock (PR #178).
        :return:
        """

        try:
            if self.thread() is not QtCore.QThread.currentThread():
                QtCore.QMetaObject.invokeMethod(self, '_start_scan', QtCore.Qt.BlockingQueuedConnection)
            else:
                self._start_scan()

        except:
            self.log.exception("")

    @QtCore.Slot()
    def _start_scan(self):
        try:
            if self._scan_data is None:
                # todo: raising would be better, but from this delegated thread exceptions get lost
                self.log.error('Scan Data is None. Scan settings need to be configured before starting')

            if self.is_scan_running:
                self.log.error('Cannot start a scan while scanning probe is already running')

            with self._thread_lock_data:
                self._scan_data.new_scan()
                self._back_scan_data.new_scan()
                self._stored_target_pos = self.bare_scanner.get_target(self).copy()
                self.log.debug(f"Target pos at scan start: {self._stored_target_pos}")
                self._scan_data.scanner_target_at_start = self._stored_target_pos
                self._back_scan_data.scanner_target_at_start = self._stored_target_pos

            # todo: scanning_probe_logic exits when scanner not locked right away
            # should rather ignore/wait until real hw timed scanning starts
            self.module_state.lock()

            first_scan_position = {ax: pos[0] for ax, pos
                                   in zip(self.scan_settings.axes, self.scan_settings.range)}
            self._move_to_and_start_scan(first_scan_position)

        except Exception as e:
            self.module_state.unlock()
            self.log.exception("Starting scan failed.", exc_info=e)

    def stop_scan(self):
        """Stop the currently running scan.
        Log an error if something fails or no 1D/2D scan is in progress.

        Offload self._stop_scan() from the caller to the module's thread.
        ATTENTION: Do not call this from within thread lock protected code to avoid deadlock (PR #178).
        :return:
        """

        if self.thread() is not QtCore.QThread.currentThread():
            QtCore.QMetaObject.invokeMethod(self, '_stop_scan',
                                            QtCore.Qt.BlockingQueuedConnection)
        else:
            self._stop_scan()

    @QtCore.Slot()
    def _stop_scan(self):
        if not self.is_scan_running:
            self.log.error('No scan in progress. Cannot stop scan.')

        # self.log.debug("Stopping scan...")
        self._start_scan_after_cursor = False  # Ensure Scan HW is not started after movement
        if self._ao_setpoint_channels_active:
            self._abort_cursor_movement()
            # self.log.debug("Move aborted")

        if self._ni_finite_sampling_io().is_running:
            self._ni_finite_sampling_io().stop_buffered_frame()
            # self.log.debug("Frame stopped")

        self.module_state.unlock()
        # self.log.debug("Module unlocked")

        self.log.debug(f"Finished scan, move to stored target: {self._stored_target_pos}")
        self.bare_scanner.move_absolute(self, self._stored_target_pos)
        self._stored_target_pos = dict()

    def get_scan_data(self) -> Optional[ScanData]:
        """ Read-only property returning the ScanData instance used in the scan.
        """
        if self._scan_data is None:
            return None
        else:
            with self._thread_lock_data:
                return self._scan_data.copy()

    def get_back_scan_data(self) -> Optional[ScanData]:
        """ Retrieve the ScanData instance used in the backwards scan.
        """
        if self._scan_data is None:
            return None
        else:
            with self._thread_lock_data:
                return self._back_scan_data.copy()

    def emergency_stop(self):
        """

        @return:
        """
        # TODO: Implement. Yet not used in logic till yet? Maybe sth like this:
        # self._ni_finite_sampling_io().terminate_all_tasks()
        # self._ni_ao().set_activity_state(False)
        pass

    @property
    def is_scan_running(self):
        """
        Read-only flag indicating the module state.

        @return bool: scanning probe is running (True) or not (False)
        """
        # module state used to indicate hw timed scan running
        #self.log.debug(f"Module in state: {self.module_state()}")
        #assert self.module_state() in ('locked', 'idle')  # TODO what about other module states?
        if self.module_state() == 'locked':
            return True
        else:
            return False

    @property
    def is_move_running(self):
        with self._thread_lock_cursor:
            running = self.__t_last_follow is not None
            return running

    def _check_scan_end_reached(self):
        # not thread safe, call from thread_lock protected code only
        return self.raw_data_container.is_full

    def _fetch_data_chunk(self):
        try:
            # self.log.debug(f'fetch chunk: {self._ni_finite_sampling_io().samples_in_buffer}, {self.is_scan_running}')
            # chunk_size = self._scan_data.settings.resolution[0] + self.__backwards_line_resolution
            chunk_size = 10  # TODO Hardcode or go line by line as commented out above?
            # Request a minimum of chunk_size samples per loop
            try:
                samples_dict = self._ni_finite_sampling_io().get_buffered_samples(chunk_size) \
                    if self._ni_finite_sampling_io().samples_in_buffer < chunk_size\
                    else self._ni_finite_sampling_io().get_buffered_samples()
            except ValueError:  # ValueError is raised, when more samples are requested then pending or still to get
                # after HW stopped
                samples_dict = self._ni_finite_sampling_io().get_buffered_samples()

            reverse_routing = {val.lower(): key for key, val in self._ni_channel_mapping.items()}

            new_data = {reverse_routing[key]: samples for key, samples in samples_dict.items()}

            do_stop = False
            with self._thread_lock_data:
                self.raw_data_container.fill_container(new_data)
                self._scan_data.data = self.raw_data_container.forwards_data()
                self._back_scan_data.data = self.raw_data_container.backwards_data()

                if self._check_scan_end_reached():
                    do_stop = True
                elif not self.is_scan_running:
                    return
                else:
                    self.sigNextDataChunk.emit()

            if do_stop:
                self.stop_scan()

        except Exception as e:
            self.log.error("Error while fetching data chunk.", exc_info=e)
            self.stop_scan()

    def _position_to_voltage(self, axis, positions):
        """
        @param str axis: scanner axis name for which the position is to be converted to voltages
        @param np.array/single value position(s): Position (value(s)) to convert to voltage(s) of corresponding
        ni_channel derived from axis string

        @return np.array/single value: Position(s) converted to voltage(s) (value(s)) [single value & 1D np.array depending on input]
                      for corresponding ni_channel (keys)
        """

        ni_channel = self._ni_channel_mapping[axis]
        voltage_range = self._ni_finite_sampling_io().constraints.output_channel_limits[ni_channel]
        position_range = self.constraints.axes[axis].position.bounds

        slope = np.diff(voltage_range) / np.diff(position_range)
        intercept = voltage_range[1] - position_range[1] * slope

        converted = np.clip(positions * slope + intercept, min(voltage_range), max(voltage_range))

        try:
            # In case of single value, use just this value
            voltage_data = converted.item()
        except ValueError:
            voltage_data = converted

        return voltage_data

    def _pos_dict_to_vec(self, position):

        pos_list = [el[1] for el in sorted(position.items())]
        return np.asarray(pos_list)

    def _pos_vec_to_dict(self, position_vec):

        if isinstance(position_vec, dict):
            raise ValueError(f"Position can't be provided as dict.")

        axes = sorted(self.constraints.axes.keys())
        return {axes[idx]: pos for idx, pos in enumerate(position_vec)}

    def _voltage_dict_to_position_dict(self, voltages):
        """
        @param dict voltages: Voltages (value(s)) to convert to position(s) of corresponding scanner axis (keys)

        @return dict: Voltage(s) converted to position(s) (value(s)) [single value & 1D np.array depending on input] for
                      for corresponding axis (keys)
        """

        reverse_routing = {val.lower(): key for key, val in self._ni_channel_mapping.items()}

        # TODO check voltages given correctly checking?
        positions_data = dict()
        for ni_channel in voltages:
            try:
                axis = reverse_routing[ni_channel]
                voltage_range = self._ni_finite_sampling_io().constraints.output_channel_limits[ni_channel]
                position_range = self.constraints.axes[axis].position.bounds

                slope = np.diff(position_range) / np.diff(voltage_range)
                intercept = position_range[1] - voltage_range[1] * slope

                converted = voltages[ni_channel] * slope + intercept
                # round position values to 100 pm. Avoids float precision errors
                converted = np.around(converted, 10)
            except KeyError:
                # if one of the AO channels is not used for confocal
                continue

            try:
                # In case of single value, use just this value
                positions_data[axis] = converted.item()
            except ValueError:
                positions_data[axis] = converted

        return positions_data

    def _get_scan_lines(self, settings: ScanSettings, back_settings: ScanSettings) -> Dict[str, np.ndarray]:
        if settings.scan_dimension == 1:
            axis = settings.axes[0]

            horizontal = np.linspace(settings.range[0][0], settings.range[0][1],
                                     settings.resolution[0])
            horizontal_return_line = np.linspace(settings.range[0][1], settings.range[0][0],
                                                 back_settings.resolution[0])

            horizontal_single_line = np.concatenate((horizontal,
                                                     horizontal_return_line))

            coord_dict = {axis: horizontal_single_line}

        elif settings.scan_dimension == 2:
            horizontal_resolution = settings.resolution[0]
            horizontal_back_resolution = back_settings.resolution[0]
            vertical_resolution = settings.resolution[1]

            # horizontal scan array / "fast axis"
            horizontal_axis = settings.axes[0]
            horizontal = np.linspace(settings.range[0][0], settings.range[0][1],
                                     horizontal_resolution)

            horizontal_return_line = np.linspace(settings.range[0][1],
                                                 settings.range[0][0],
                                                 horizontal_back_resolution)
            # a single back and forth line
            horizontal_single_line = np.concatenate((horizontal, horizontal_return_line))
            # need as much lines as we have in the vertical directions
            horizontal_scan_array = np.tile(horizontal_single_line, vertical_resolution)

            # vertical scan array / "slow axis"
            vertical_axis = settings.axes[1]
            vertical = np.linspace(settings.range[1][0], settings.range[1][1],
                                   vertical_resolution)

            # during horizontal line, the vertical line keeps its value
            vertical_lines = np.repeat(vertical.reshape(vertical_resolution, 1), horizontal_resolution, axis=1)
            # during backscan of horizontal, the vertical axis increases its value by "one index"
            vertical_return_lines = np.linspace(vertical[:-1], vertical[1:], horizontal_back_resolution).T
            # need to extend the vertical lines at the end, as we reach it earlier then for the horizontal axes
            vertical_return_lines = np.concatenate((vertical_return_lines,
                                                    np.ones((1, horizontal_back_resolution)) * vertical[-1]
                                                    ))

            vertical_scan_array = np.concatenate((vertical_lines, vertical_return_lines), axis=1).ravel()

            # TODO We could drop the last return line in the initialization, as it is not read in anyways till yet.

            coord_dict = {horizontal_axis: horizontal_scan_array,
                          vertical_axis: vertical_scan_array
            }

        else:
            raise ValueError(f"Not supported scan dimension: {settings.scan_dimension}")

        return self._expand_coordinate(coord_dict)

    def _init_scan_grid(self, settings: ScanSettings, back_settings: ScanSettings) -> Dict[str, np.ndarray]:
        scan_coords = self._get_scan_lines(settings, back_settings)
        return scan_coords

    def _check_scan_grid(self, scan_coords):
        for ax, coords in scan_coords.items():
            position_min = self.constraints.axes[ax].position.minimum
            position_max = self.constraints.axes[ax].position.maximum
            out_of_range = any(coords < position_min) or any(coords > position_max)

            if out_of_range:
                raise ValueError(f"Scan axis {ax} out of range [{position_min}, {position_max}]")

    def _clip_ranges(self, settings: ScanSettings):
        valid_scan_grid = False
        i_trial, n_max_trials = 0, 25
        
        while not valid_scan_grid and i_trial < n_max_trials:
            ranges = settings.range
            if i_trial > 0:
                ranges = self._shrink_scan_ranges(ranges)
            settings_dict = asdict(settings)
            settings_dict['range'] = ranges
            settings = ScanSettings.from_dict(settings_dict)

            try:
                self._init_ni_scan_arrays(settings, settings)
                valid_scan_grid = True
            except ValueError:
                valid_scan_grid = False

            i_trial += 1

        if not valid_scan_grid:
            raise ValueError("Couldn't create scan grid. ")

        if i_trial > 1:
            self.log.warning(f"Adapted out-of-bounds scan range to {ranges}")
        return settings

    @staticmethod
    def _shrink_scan_ranges(ranges, factor=0.01):
        lengths = [stop - start for (start, stop) in ranges]

        return [(start + factor * lengths[idx], stop - factor * lengths[idx]) for idx, (start, stop) in enumerate(ranges)]

    def _init_ni_scan_arrays(self, settings: ScanSettings, back_settings: ScanSettings)\
            -> Dict[str, np.ndarray]:
        """
        @param ScanSettings settings: scan parameters

        @return dict: NI channel name to voltage 1D numpy array mapping for all axes
        """
        # TODO maybe need to clip to voltage range in case of float precision error in conversion?
        scan_coords = self._init_scan_grid(settings, back_settings)
        self._check_scan_grid(scan_coords)

        scan_voltages = {self._ni_channel_mapping[ax]: self._position_to_voltage(ax, val) for ax, val in scan_coords.items()}
        return scan_voltages

    def __ao_cursor_write_loop(self):

        t_start = time.perf_counter()
        try:
            current_pos_vec = self._pos_dict_to_vec(self.bare_scanner.get_position(self))

            with self._thread_lock_cursor:
                stop_loop = self._abort_cursor_move


                target_pos_vec = self._pos_dict_to_vec(self._target_pos)
                connecting_vec = target_pos_vec - current_pos_vec
                distance_to_target = np.linalg.norm(connecting_vec)

                # Terminate follow loop if target is reached
                if distance_to_target < self._scanner_distance_atol:
                    stop_loop = True

                if not stop_loop:
                    # Determine delta t and update timestamp for next iteration
                    if not self.__t_last_follow:
                        self.__t_last_follow = time.perf_counter()

                    delta_t = t_start - self.__t_last_follow
                    #self.log.debug(f"Write loop duration: {1e3*(time.perf_counter()-self.__t_last_follow)} ms")
                    self.__t_last_follow = t_start

                    # Calculate new position to go to
                    max_step_distance = delta_t * self._follow_velocity

                    if max_step_distance < distance_to_target:
                        direction_vec = connecting_vec / distance_to_target
                        new_pos_vec = current_pos_vec + max_step_distance * direction_vec
                    else:
                        new_pos_vec = target_pos_vec

                    new_pos = self._pos_vec_to_dict(new_pos_vec)
                    new_voltage = {self._ni_channel_mapping[ax]: self._position_to_voltage(ax, pos)
                                   for ax, pos in new_pos.items()}

                    self._ni_ao().setpoints = new_voltage
                    #self.log.debug(f'Cursor_write_loop move to {new_pos}, Dist= {distance_to_target} '
                    #               f' to target {self._target_pos} took {1e3*(time.perf_counter()-t_start)} ms.')

                    # Start single-shot timer to call this follow loop again after some wait time
                    t_overhead = time.perf_counter() - t_start
                    self.__ni_ao_write_timer.start(int(round(1000 * max(0, self._min_step_interval - t_overhead))))

            if stop_loop:
                #self.log.debug(f'Cursor_write_loop stopping at {current_pos_vec}, dist= {distance_to_target}')
                self._abort_cursor_movement()

                if self._start_scan_after_cursor:
                    self._start_hw_timed_scan()
        except:
            self.log.exception("Error in ao write loop: ")

    def _start_hw_timed_scan(self):

        #self.log.debug("Starting hw timed scan")
        try:
            self._ni_finite_sampling_io().start_buffered_frame()
            self.sigNextDataChunk.emit()
        except Exception as e:
            self.log.error(f'Could not start frame due to {str(e)}')
            self.module_state.unlock()

        self._start_scan_after_cursor = False

    def _abort_cursor_movement(self):
        """
        Abort the movement and release ni_ao resources.
        """

        #self.log.debug(f"Aborting move.")
        self._target_pos = self.bare_scanner.get_position(self)

        with self._thread_lock_cursor:

            self._abort_cursor_move = True
            self.__t_last_follow = None
            self._toggle_ao_setpoint_channels(False)

            #self.log.debug("hw turned off")

    def _move_to_and_start_scan(self, position):
        self._prepare_movement(position)
        self._start_scan_after_cursor = True
        #self.log.debug("Starting timer to move to scan position")
        self.__start_ao_write_timer()

    def _prepare_movement(self, position, velocity=None):
        """
        Clips values of position to allowed range and fills up the write queue.
        If re-entered from a different thread, clears current write queue and start
        a new movement.
        """
        # FIXME When position is changed real fast one gets the QT warnings
        #  QObject::killTimer: Timers cannot be stopped from another thread
        #  QObject::startTimer: Timers cannot be started from another thread

        #self.log.debug("Preparing movement")

        with self._thread_lock_cursor:
            self._abort_cursor_move = False
            if not self._ao_setpoint_channels_active:
                self._toggle_ao_setpoint_channels(True)

            constr = self.constraints

            for axis, pos in position.items():
                in_range_flag, _ = in_range(pos, *constr.axes[axis].position.bounds)
                if not in_range_flag:
                    position[axis] = float(constr.axes[axis].position.clip(position[axis]))
                    self.log.warning(f'Position {pos} out of range {constr.axes[axis].position.bounds} '
                                     f'for axis {axis}. Value clipped to {position[axis]}')
                # TODO Adapt interface to use "in_range"?
                self._target_pos[axis] = position[axis]

            #self.log.debug(f"New target pos: {self._target_pos}")

            # TODO Add max velocity as a hardware constraint/ Calculate from scan_freq etc?
            if velocity is None:
                velocity = self.__max_move_velocity
            v_in_range, velocity = in_range(velocity, 0, self.__max_move_velocity)
            if not v_in_range:
                self.log.warning(f'Requested velocity is exceeding the maximum velocity of {self.__max_move_velocity} '
                                 f'm/s. Move will be done at maximum velocity')

            self._follow_velocity = velocity

        #self.log.debug("Movement prepared")
        # TODO Keep other axis constant?

    def __init_ao_timer(self):
        self.__ni_ao_write_timer = QtCore.QTimer(parent=self)

        self.__ni_ao_write_timer.setSingleShot(True)
        self.__ni_ao_write_timer.timeout.connect(self.__ao_cursor_write_loop, QtCore.Qt.QueuedConnection)
        self.__ni_ao_write_timer.setInterval(1e3*self._min_step_interval)  # (ms), dynamically calculated during write loop

    def __start_ao_write_timer(self):
        """
        Offload self.__ni_ao_write_timer.start() from the caller to the module's thread.
        ATTENTION: Do not call this from within thread lock protected code to avoid deadlock (PR #178).
        :return:
        """

        try:
            if not self.is_move_running:
                if self.thread() is not QtCore.QThread.currentThread():
                    QtCore.QMetaObject.invokeMethod(self.__ni_ao_write_timer,
                                                    'start',
                                                    QtCore.Qt.BlockingQueuedConnection)
                else:
                    self.__ni_ao_write_timer.start()
            else:
                pass
        except:
            self.log.exception("")


class RawDataContainer:
    def __init__(self, channel_keys, number_of_scan_lines: int,
                 forward_line_resolution: int, backwards_line_resolution: int):
        self.forward_line_resolution = forward_line_resolution
        self.number_of_scan_lines = number_of_scan_lines
        self.forward_line_resolution = forward_line_resolution
        self.backwards_line_resolution = backwards_line_resolution

        self._raw = {key: np.full(self.frame_size, np.nan) for key in channel_keys}

    @property
    def frame_size(self) -> int:
        return self.number_of_scan_lines * (self.forward_line_resolution + self.backwards_line_resolution)

    def fill_container(self, samples_dict):
        # get index of first nan from one element of dict
        first_nan_idx = self.number_of_non_nan_values
        for key, samples in samples_dict.items():
            self._raw[key][first_nan_idx:first_nan_idx + len(samples)] = samples

    def forwards_data(self):
        reshaped_2d_dict = dict.fromkeys(self._raw)
        for key in self._raw:
            if self.number_of_scan_lines > 1:
                reshaped_arr = self._raw[key].reshape(self.number_of_scan_lines,
                                                      self.forward_line_resolution + self.backwards_line_resolution)
                reshaped_2d_dict[key] = reshaped_arr[:, :self.forward_line_resolution].T
            elif self.number_of_scan_lines == 1:
                reshaped_2d_dict[key] = self._raw[key][:self.forward_line_resolution]
        return reshaped_2d_dict

    def backwards_data(self):
        reshaped_2d_dict = dict.fromkeys(self._raw)
        for key in self._raw:
            if self.number_of_scan_lines > 1:
                reshaped_arr = self._raw[key].reshape(self.number_of_scan_lines,
                                                      self.forward_line_resolution + self.backwards_line_resolution)
                reshaped_2d_dict[key] = reshaped_arr[:, self.forward_line_resolution:].T
            elif self.number_of_scan_lines == 1:
                reshaped_2d_dict[key] = self._raw[key][self.forward_line_resolution:]

        return reshaped_2d_dict

    @property
    def number_of_non_nan_values(self):
        """
        returns number of not NaN samples
        """
        return np.sum(~np.isnan(next(iter(self._raw.values()))))

    @property
    def is_full(self):
        return self.number_of_non_nan_values == self.frame_size


class NiScanningProbeInterfuse(CoordinateTransformMixin, NiScanningProbeInterfuseBare):
    def _init_scan_grid(self, settings: ScanSettings, back_settings: ScanSettings) -> Dict[str, np.ndarray]:
        scan_coords_transf = self.coordinate_transform(super()._init_scan_grid(settings, back_settings), inverse=False)
        return scan_coords_transf

    # start and stop scan need to be reimplemented
    # for QtCore.QMetaObject.invokeMethod to work
    @QtCore.Slot()
    def _start_scan(self):
        super()._start_scan()

    @QtCore.Slot()
    def _stop_scan(self):
        super()._stop_scan()<|MERGE_RESOLUTION|>--- conflicted
+++ resolved
@@ -78,13 +78,8 @@
                 APD1: 'c/s'
                 APD2: 'c/s'
                 AI0: 'V'
-<<<<<<< HEAD
             backwards_line_resolution: 50 # optional
             maximum_move_velocity: 400e-6 #m/s; This speed is used for scanner movements and avoids jumps from position to position.
-=======
-            move_velocity: 400e-6 #m/s; This speed is used for scanner movements and avoids jumps from position to position.
-            default_backward_resolution: 50
->>>>>>> 2f605a0e
     """
     _ni_finite_sampling_io = Connector(name='scan_hardware', interface='FiniteSamplingIOInterface')
     _ni_ao = Connector(name='analog_output', interface='ProcessSetpointInterface')
