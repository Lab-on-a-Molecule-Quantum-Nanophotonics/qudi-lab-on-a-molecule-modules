# -*- coding: utf-8 -*-
"""
This file contains the Qudi Manager class.

Qudi is free software: you can redistribute it and/or modify
it under the terms of the GNU General Public License as published by
the Free Software Foundation, either version 3 of the License, or
(at your option) any later version.

Qudi is distributed in the hope that it will be useful,
but WITHOUT ANY WARRANTY; without even the implied warranty of
MERCHANTABILITY or FITNESS FOR A PARTICULAR PURPOSE.  See the
GNU General Public License for more details.

You should have received a copy of the GNU General Public License
along with Qudi. If not, see <http://www.gnu.org/licenses/>.

Copyright (c) the Qudi Developers. See the COPYRIGHT.txt file at the
top-level directory of this distribution and at <https://github.com/Ulm-IQO/qudi/>

Derived form ACQ4:
Copyright 2010  Luke Campagnola
Originally distributed under MIT/X11 license. See documentation/MITLicense.txt for more infomation.
"""

import logging
logger = logging.getLogger(__name__)

import os
import sys
import re
import time
import importlib

from qtpy import QtCore
from . import config

from .util import ptime
from .util.mutex import Mutex   # Mutex provides access serialization between threads
from .util.modules import toposort, isBase
from collections import OrderedDict
from .logger import register_exception_handler
from .threadmanager import ThreadManager
from .remote import RemoteObjectManager
<<<<<<< HEAD
from .module import Base
=======
from .base import BaseMixin
>>>>>>> 1b0e2473


class Manager(QtCore.QObject):
    """The Manager object is responsible for:
      - Loading/configuring device modules and storing their handles
      - Providing unified timestamps
      - Making sure all devices/modules are properly shut down
        at the end of the program

      @signal sigConfigChanged: the configuration has changed, please reread your configuration
      @signal sigModulesChanged: the available modules have changed
      @signal sigModuleHasQuit: the module whose name is passed is now deactivated
      @signal sigAbortAll: abort all running things as quicly as possible
      @signal sigManagerQuit: the manager is quitting
      @signal sigManagerShow: show whatever part of the GUI is important
      """

    # Prepare Signal declarations for Qt: Allows Python to interface with Qt
    # signal and slot delivery mechanisms.
    sigConfigChanged = QtCore.Signal()
    sigModulesChanged = QtCore.Signal()
    sigModuleHasQuit = QtCore.Signal(object)
    sigLogDirChanged = QtCore.Signal(object)
    sigAbortAll = QtCore.Signal()
    sigManagerQuit = QtCore.Signal(object, bool)
    sigShutdownAcknowledge = QtCore.Signal(bool, bool)
    sigShowManager = QtCore.Signal()

    def __init__(self, args, **kwargs):
        """Constructor for Qudi main management class

          @param args: argparse command line arguments
        """
        # used for keeping some basic methods thread-safe
        self.lock = Mutex(recursive=True)
        self.tree = OrderedDict()
        self.tree['config'] = OrderedDict()
        self.tree['defined'] = OrderedDict()
        self.tree['loaded'] = OrderedDict()

        self.tree['defined']['hardware'] = OrderedDict()
        self.tree['loaded']['hardware'] = OrderedDict()

        self.tree['defined']['gui'] = OrderedDict()
        self.tree['loaded']['gui'] = OrderedDict()

        self.tree['defined']['logic'] = OrderedDict()
        self.tree['loaded']['logic'] = OrderedDict()

        self.tree['global'] = OrderedDict()
        self.tree['global']['startup'] = list()

        self.hasGui = not args.no_gui
        self.currentDir = None
        self.baseDir = None
        self.alreadyQuit = False
        self.remoteServer = True

        try:
            # Initialize parent class QObject
            super().__init__(**kwargs)

            # Register exception handler
            register_exception_handler(self)

            # Thread management
            self.tm = ThreadManager()
            logger.debug('Main thread is {0}'.format(QtCore.QThread.currentThreadId()))

            # Task runner
            self.tr = None

            # Gui setup if we have gui
            if self.hasGui:
                import core.gui
                self.gui = core.gui.Gui()
                self.gui.setTheme('qudiTheme', os.path.join(self.getMainDir(), 'artwork', 'icons'))
                self.gui.setAppIcon()

            # Read in configuration file
            if args.config == '':
                config_file = self._getConfigFile()
            else:
                config_file = args.config
            self.configDir = os.path.dirname(config_file)
            self.readConfig(config_file)

            # Create remote module server
            try:
                if 'serverport' in self.tree['global']:
                    remotePort = self.tree['global']['serverport']
                    logger.info('Remote port is configured to {0}'.format(remotePort))
                else:
                    remotePort = 12345
                    logger.info('Remote port is the standard {0}'.format(remotePort))
                serveraddress = 'localhost'
                if 'serveraddress' in self.tree['global']:
                    serveraddress = self.tree['global']['serveraddress']
                if 'certfile' in self.tree['global']:
                    certfile = self.tree['global']['certfile']
                else:
                    certfile = None
                if 'keyfile' in self.tree['global']:
                    keyfile = self.tree['global']['keyfile']
                else:
                    keyfile = None
                self.rm = RemoteObjectManager(
                    self,
                    serveraddress,
                    remotePort,
                    certfile=certfile,
                    keyfile=keyfile)
                self.rm.createServer()
            except:
                self.remoteServer = False
                logger.exception('Remote server could not be started.')

            logger.info('Qudi started.')

            # Load startup things from config here
            if 'startup' in self.tree['global']:
                # walk throug the list of loadable modules to be loaded on
                # startup and load them if appropriate
                for key in self.tree['global']['startup']:
                    if key in self.tree['defined']['hardware']:
                        self.startModule('hardware', key)
                        self.sigModulesChanged.emit()
                    elif key in self.tree['defined']['logic']:
                        self.startModule('logic', key)
                        self.sigModulesChanged.emit()
                    elif self.hasGui and key in self.tree['defined']['gui']:
                        self.startModule('gui', key)
                        self.sigModulesChanged.emit()
                    else:
                        logger.error('Loading startup module {} failed, not '
                                     'defined anywhere.'.format(key))
        except:
            logger.exception('Error while configuring Manager:')
        finally:
            if (len(self.tree['loaded']['logic']) == 0
                    and len(self.tree['loaded']['gui']) == 0):
                logger.critical('No modules loaded during startup.')

    def getMainDir(self):
        """Returns the absolut path to the directory of the main software.

             @return string: path to the main tree of the software

        """
        return os.path.abspath(os.path.join(os.path.dirname(__file__), ".."))

    def _getConfigFile(self):
        """ Search all the default locations to find a configuration file.

          @return sting: path to configuration file
        """
        path = self.getMainDir()
        # we first look for config/load.cfg which can point to another
        # config file using the "configfile" key
        loadConfigFile = os.path.join(path, 'config', 'load.cfg')
        if os.path.isfile(loadConfigFile):
            logger.info('load.cfg config file found at {0}'.format(
                loadConfigFile))
            try:
                confDict = config.load(loadConfigFile)
                if ('configfile' in confDict
                        and isinstance(confDict['configfile'], str)):
                    # check if this config file is existing
                    # try relative filenames
                    configFile = os.path.join(path, 'config',
                                              confDict['configfile'])
                    if os.path.isfile(configFile):
                        return configFile
                    # try absolute filename or relative to pwd
                    if os.path.isfile(confDict['configfile']):
                        return confDict['configfile']
                    else:
                        logger.critical('Couldn\'t find config file '
                                        'specified in load.cfg: {0}'.format(
                                            confDict['configfile']))
            except Exception:
                logger.exception('Error while handling load.cfg.')
        # try config/example/custom.cfg next
        cf = os.path.join(path, 'config', 'example', 'custom.cfg')
        if os.path.isfile(cf):
            return cf
        # try config/example/default.cfg
        cf = os.path.join(path, 'config', 'example', 'default.cfg')
        if os.path.isfile(cf):
            return cf
        raise Exception('Could not find any config file.')

    def _appDataDir(self):
        """Get the system specific application data directory.

          @return string: path to application directory
        """
        # return the user application data directory
        if sys.platform == 'win32':
            # resolves to "C:/Documents and Settings/User/Application Data/"
            # on XP and "C:\User\Username\AppData\Roaming" on win7
            return os.path.join(os.environ['APPDATA'], 'qudi')
        elif sys.platform == 'darwin':
            return os.path.expanduser('~/Library/Preferences/qudi')
        else:
            return os.path.expanduser('~/.local/qudi')

    @QtCore.Slot(str)
    def readConfig(self, configFile):
        """Read configuration file and sort entries into categories.

          @param string configFile: path to configuration file
        """
        print("============= Starting Manager configuration from {0} =================".format(
            configFile))
        logger.info("Starting Manager configuration from {0}".format(
            configFile))
        cfg = config.load(configFile)
        self.configFile = configFile
        # Read modules, devices, and stylesheet out of config
        self.configure(cfg)

        print("\n============= Manager configuration complete =================\n")
        logger.info('Manager configuration complete.')

    @QtCore.Slot(dict)
    def configure(self, cfg):
        """Sort modules from configuration into categories

          @param dict cfg: dictionary from configuration file

          There are the main categories hardware, logic, gui, startup
          and global.
          Startup modules can be logic or gui and are loaded
          directly on 'startup'.
          'global' contains settings for the whole application.
          hardware, logic and gui contain configuration of and
          for loadable modules.
        """

        for key in cfg:
            try:
                # hardware
                if key == 'hardware' and cfg['hardware'] is not None:
                    for m in cfg['hardware']:
                        if 'module.Class' in cfg['hardware'][m]:
                            self.tree['defined']['hardware'][
                                m] = cfg['hardware'][m]
                        else:
                            logger.warning('    --> Ignoring device {0} -- '
                                           'no module specified'.format(m))

                # logic
                elif key == 'logic' and cfg['logic'] is not None:
                    for m in cfg['logic']:
                        if 'module.Class' in cfg['logic'][m]:
                            self.tree['defined']['logic'][m] = cfg['logic'][m]
                        else:
                            logger.warning('    --> Ignoring logic {0} -- '
                                           'no module specified'.format(m))

                # GUI
                elif key == 'gui' and cfg['gui'] is not None and self.hasGui:
                    for m in cfg['gui']:
                        if 'module.Class' in cfg['gui'][m]:
                            self.tree['defined']['gui'][m] = cfg['gui'][m]
                        else:
                            logger.warning('    --> Ignoring GUI {0} -- no '
                                           'module specified'.format(m))

                # Load on startup
                elif key == 'startup':
                    logger.warning('Old style startup loading not supported. '
                                   'Please update your config file.')

                # global config
                elif key == 'global' and cfg['global'] is not None:
                    for m in cfg['global']:
                        if (m == 'extensions'):
                            # deal with str, list and unknown types
                            if (isinstance(cfg['global'][m], str)):
                                dirnames = [cfg['global'][m]]
                            elif (isinstance(cfg['global'][m], list)):
                                dirnames = cfg['global'][m]
                            else:
                                logger.warning('Global ''path'' '
                                               'configuration is neither str '
                                               ' nor list. Ignoring.')
                                continue
                            # add specified directories
                            for ii, dir_name in enumerate(dirnames):
                                path = ''
                                # absolute or relative path? Existing?
                                if (os.path.isabs(dir_name) and os.path.isdir(dir_name)):
                                    path = dir_name
                                else:
                                    # relative path?
                                    path = os.path.abspath(
                                        '{0}/{1}'.format(
                                            os.path.dirname(self.configFile),
                                            dir_name))
                                    if not os.path.isdir(path):
                                        path = ''
                                if path == '':
                                    logger.warning(
                                        'Error while adding qudi '
                                        'extension: Directory \'{0}\' '
                                        'does not exist.'
                                        ''.format(dir_name))
                                    continue
                                # check for __init__.py files within extension
                                # and issue warning if existing
                                for paths, dirs, files in os.walk(path):
                                    if ('__init__.py' in files):
                                        logger.warning(
                                            'Warning: Extension {0} contains '
                                            '__init__.py. Expect unexpected '
                                            'behaviour. Hope you know what '
                                            'you are doing.'.format(path))
                                        break
                                # add directory to search path
                                logger.debug('Adding extension path: {0}'
                                             ''.format(path))
                                sys.path.insert(1+ii, path)
                        elif m == 'startup':
                            self.tree['global']['startup'] = cfg[
                                'global']['startup']
                        elif m == 'stylesheet' and self.hasGui:
                            self.tree['global']['stylesheet'] = cfg['global']['stylesheet']
                            stylesheetpath = os.path.join(
                                self.getMainDir(),
                                'artwork',
                                'styles',
                                'application',
                                cfg['global']['stylesheet'])
                            if not os.path.isfile(stylesheetpath):
                                logger.warning(
                                    'Stylesheet not found at {0}'.format(stylesheetpath))
                                continue
                            self.gui.setStyleSheet(stylesheetpath)
                        else:
                            self.tree['global'][m] = cfg['global'][m]

                # Copy in any other configurations.
                # dicts are extended, all others are overwritten.
                else:
                    if isinstance(cfg[key], dict):
                        if key not in self.tree['config']:
                            self.tree['config'][key] = {}
                        for key2 in cfg[key]:
                            self.tree['config'][key][key2] = cfg[key][key2]
                    else:
                        self.tree['config'][key] = cfg[key]
            except:
                logger.exception('Error in configuration:')
        # print self.tree['config']
        self.sigConfigChanged.emit()

    def readConfigFile(self, fileName, missingOk=True):
        """Actually check if the configuration file exists and read it

          @param string fileName: path to configuration file
          @param bool missingOk: suppress exception if file does not exist

          @return dict: configuration from file
        """
        with self.lock:
            if os.path.isfile(fileName):
                return config.load(fileName)
            else:
                fileName = self.configFileName(fileName)
                if os.path.isfile(fileName):
                    return config.load(fileName)
                else:
                    if missingOk:
                        return {}
                    else:
                        raise Exception(
                            'Config file {0} not found.'.format(fileName))

    @QtCore.Slot(dict, str)
    def writeConfigFile(self, data, fileName):
        """Write a file into the currently used config directory.

          @param dict data: dictionary to write into file
          @param string fileName: path for filr to be written
        """
        with self.lock:
            fileName = self.configFileName(fileName)
            dirName = os.path.dirname(fileName)
            if not os.path.exists(dirName):
                os.makedirs(dirName)
            config.save(fileName, data)

    def configFileName(self, name):
        """Get the full path of a configuration file from its filename.

          @param string name: filename of file in configuration directory

          @return string: full path to file
        """
        with self.lock:
            return os.path.join(self.configDir, name)

    @QtCore.Slot(str)
    def saveConfig(self, filename):
        """Save configuration to a file.

          @param str filename: path where the config flie should be saved
        """
        saveconfig = OrderedDict()
        saveconfig.update(self.tree['defined'])
        saveconfig['global'] = self.tree['global']

        self.writeConfigFile(saveconfig, filename)
        logger.info('Saved configuration to {0}'.format(filename))

    @QtCore.Slot(str, bool)
    def loadConfig(self, filename, restart=False):
        """ Load configuration from file.

          @param str filename: path of file to be loaded
        """
        maindir = self.getMainDir()
        configdir = os.path.join(maindir, 'config')
        loadFile = os.path.join(configdir, 'load.cfg')
        if filename.startswith(configdir):
            filename = re.sub(
                '^' + re.escape('/'),
                '',
                re.sub(
                    '^' + re.escape(configdir),
                    '',
                    filename)
                )
        loadData = {'configfile': filename}
        config.save(loadFile, loadData)
        logger.info('Set loaded configuration to {0}'.format(filename))
        if restart:
            logger.info('Restarting Qudi after configuration reload.')
            self.restart()

    @QtCore.Slot(str, str)
    def reloadConfigPart(self, base, mod):
        """Reread the configuration file and update the internal configuration of module

        @params str modname: name of module where config file should be reloaded.
        """
        configFile = self._getConfigFile()
        cfg = self.readConfigFile(configFile)
        try:
            if cfg[base][mod]['module.Class'] == self.tree['defined'][base][mod]['module.Class']:
                self.tree['defined'][base][mod] = cfg[base][mod]
        except KeyError:
            pass

    ##################
    # Module loading #
    ##################

    def importModule(self, baseName, module):
        """Load a python module that is a loadable Qudi module.

          @param string baseName: the module base package (hardware, logic, or gui)
          @param string module: the python module name inside the base package

          @return object: the loaded python module
        """

        logger.info('Loading module ".{0}.{1}"'.format(baseName, module))
        if not isBase(baseName):
            raise Exception('You are trying to cheat the '
                            'system with some category {0}'.format(baseName))

        # load the python module
        mod = importlib.__import__('{0}.{1}'.format(
            baseName, module), fromlist=['*'])
        # print('refcnt:', sys.getrefcount(mod))
        return mod

    def configureModule(self, moduleObject, baseName, className, instanceName,
                        configuration=None):
        """Instantiate an object from the class that makes up a Qudi module
           from a loaded python module object.

          @param object moduleObject: loaded python module
          @param string baseName: module base package (hardware, logic or gui)
          @param string className: name of the class we want an object from
                                 (same as module name usually)
          @param string instanceName: unique name thet the Qudi module instance
                                 was given in the configuration
          @param dict configuration: configuration options for the Qudi module

          @return object: Qudi module instance (object of the class derived
                          from Base)

          This method will add the resulting Qudi module instance to internal
          bookkeeping.
        """
        if configuration is None:
            configuration = {}
        logger.info('Configuring {0} as {1}'.format(
            className, instanceName))
        with self.lock:
            if isBase(baseName):
                if self.isModuleLoaded(baseName, instanceName):
                    raise Exception(
                        '{0} already exists with name {1}'.format(baseName, instanceName))
            else:
                raise Exception('You are trying to cheat the system with some '
                                'category {0}'.format(baseName))

        if configuration is None:
            configuration = {}

        # get class from module by name
        #print(moduleObject, className)
        modclass = getattr(moduleObject, className)

        # FIXME: Check if the class we just obtained has the right inheritance
        if not issubclass(modclass, BaseMixin):
            raise Exception('Bad inheritance, for instance {0!s} from {1!s}.{2!s}.'.format(
                instanceName, baseName, className))

        # Create object from class
        instance = modclass(manager=self, name=instanceName, config=configuration)

        with self.lock:
            self.tree['loaded'][baseName][instanceName] = instance

        self.sigModulesChanged.emit()
        return instance

    def connectModule(self, base, mkey):
        """ Connects the given module in mkey to main object with the help
            of base.

          @param string base: module base package (hardware, logic or gui)
          @param string mkey: module which you want to connect

          @return int: 0 on success, -1 on failure
        """
        thismodule = self.tree['defined'][base][mkey]
        if (not self.isModuleLoaded(base, mkey)):
            logger.error('Loading of {0} module {1} as {2} was not '
                         'successful, not connecting it.'.format(
                             base, thismodule['module.Class'], mkey))
            return -1
        loaded_module = self.tree['loaded'][base][mkey]
        if ('connect' not in thismodule):
            return 0
        if (not isinstance(loaded_module.connectors, OrderedDict)):
            logger.error('Connectors attribute of module {0}.{1} is not a '
                         'dictionary.'.format(base, mkey))
            return -1
        if ('module.Class' not in thismodule):
            logger.error('Connection configuration of module {0}.{1} '
                         'is broken: no module defined.'.format(
                             base, mkey))
            return -1
        if (not isinstance(thismodule['connect'], OrderedDict)):
            logger.error('Connection configuration of module {0}.{1} '
                         'is broken: connect is not a dictionary.'
                         ''.format(base, mkey))
            return -1

        # lets go through all connections provided in configuration
        connections = thismodule['connect']
        for c in connections:
            connectors = loaded_module.connectors
            if (c not in connectors):
                logger.error('Connector {0}.{1}.{2} is supposed to get '
                             'connected but is not declared in the module '
                             'class.'.format(c, base, mkey))
                continue
            if (not isinstance(connectors[c], OrderedDict)):
                logger.error('{0}.{1}.{2}: Connector is no dictionary.'
                    ''.format(c, base, mkey))
                continue
            if ('class' not in connectors[c]):
                logger.error('{0}.{1}.{2}: No class key in connection declaration.'
                    ''.format(c, base, mkey))
                continue
            if (not isinstance(connectors[c]['class'], str)):
                logger.error('{0}.{1}.{2}: Value {3} for class key is not a string.'
                    ''.format(c, base, mkey, connectors[c]['class']))
                continue
            if ('object' not in connectors[c]):
                logger.error('{0}.{1}.{2}: No object key in connection declaration.'
                    ''.format(c, base, mkey))
                continue
            if (connectors[c]['object'] is not None):
                logger.warning('Connector {0}.{1}.{2} is already connected.'
                               ''.format(c, base, mkey))
                continue
            if (not isinstance(connections[c], str)):
                logger.error('Connector configuration {0}.{1}.{2} '
                             'is broken since it is not a string.'
                             ''.format(base, mkey, c))
                continue
            if ('.' in connections[c]):
                logger.warning('Connector configuration {0}.{1}.{2} has '
                               'legacy format since it contains a dot.'
                               ''.format(base, mkey, c))
                destmod = connections[c].split('.')[0]
            else:
                destmod = connections[c]
            destbase = ''
            # check if module exists at all
            if (destmod not in self.tree['loaded']['gui'] and
                    destmod not in self.tree['loaded']['hardware'] and
                    destmod not in self.tree['loaded']['logic']):
                logger.error('Cannot connect {0}.{1}.{2} to module {3}. '
                             'Module does not exist.'.format(
                             base, mkey, c, destmod))
                continue
            # check that module exists only once
            if not ((destmod in self.tree['loaded']['gui']) ^
                    (destmod in self.tree['loaded']['hardware']) ^
                    (destmod in self.tree['loaded']['logic'])):
                logger.error('Cannot connect {0}.{1}.{2} to module {3}. '
                             'Module exists more than once.'.format(
                                 base, mkey, c, destmod))
                continue

            # find category of module that should be connected to
            if (destmod in self.tree['loaded']['gui']):
                destbase = 'gui'
            elif destmod in self.tree['loaded']['hardware']:
                destbase = 'hardware'
            elif destmod in self.tree['loaded']['logic']:
                destbase = 'logic'

            # Finally set the connection object
            logger.info('Connecting {0}.{1}.{2} to {3}.{4}'
                        ''.format(base, mkey, c, destbase, destmod))
            connectors[c]['object'] = self.tree['loaded'][destbase][destmod]

        # check that all connectors are connected
        for c, v in self.tree['loaded'][base][mkey].connectors.items():
            if (v['object'] is None):
                logger.error('Connector {0} of module {1}.{2} is not '
                             'connected. Connection not complete.'.format(
                                 c, base, mkey))
                return -1
        return 0

    def loadConfigureModule(self, base, key):
        """Loads the configuration Module in key with the help of base class.

          @param string base: module base package (hardware, logic or gui)
          @param string key: module which is going to be loaded

          @return int: 0 on success, -1 on fatal error, 1 on error
        """
        defined_module = self.tree['defined'][base][key]
        if 'module.Class' in defined_module:
            if 'remote' in defined_module:
                if not self.remoteServer:
                    logger.error('Remote functionality not working, check your log.')
                    return -1
                if not isinstance(defined_module['remote'], str):
                    logger.error('Remote URI of {0} module {1} not a string.'.format(base, key))
                    return -1
                try:
                    instance = self.rm.getRemoteModuleUrl(defined_module['remote'])
                    logger.info('Remote module {0} loaded as .{1}.{2}.'
                        ''.format(defined_module['remote'], base, key))
                    with self.lock:
                        if isBase(base):
                            self.tree['loaded'][base][key] = instance
                            self.sigModulesChanged.emit()
                        else:
                            raise Exception(
                                'You are trying to cheat the system with some category {0}'
                                ''.format(base))
                except:
                    logger.exception('Error while loading {0} module: {1}'.format(base, key))
                    return -1
            else:
                try:
                    # class_name is the last part of the config entry
                    class_name = re.split('\.', defined_module['module.Class'])[-1]
                    # module_name is the whole line without this last part (and
                    # with the trailing dot removed also)
                    module_name = re.sub(
                        '.' + class_name + '$',
                        '',
                        defined_module['module.Class'])

                    modObj = self.importModule(base, module_name)
                    self.configureModule(modObj, base, class_name, key, defined_module)
                    if 'remoteaccess' in defined_module and defined_module['remoteaccess']:
                        if not self.remoteServer:
                            logger.error('Remote module sharing does not work '
                                         'as server startup failed earlier, check '
                                         'your log.')
                            return 1
                        self.rm.shareModule(key, self.tree['loaded'][base][key])
                except:
                    logger.exception(
                        'Error while loading {0} module: {1}'.format(base, key))
                    return -1
        else:
            logger.error('Missing module declaration in configuration: '
                         '{0}.{1}'.format(base, key))
            return -1
        return 0

    def reloadConfigureModule(self, base, key):
        """Reloads the configuration module in key with the help of base class.

          @param string base: module base package (hardware, logic or gui)
          @param string key: module which is going to be loaded

          @return int: 0 on success, -1 on failure
        """
        defined_module = self.tree['defined'][base][key]
        if 'remote' in defined_module:
            if not self.remoteServer:
                logger.error('Remote functionality not working, check your log.')
                return -1
            if not isinstance(defined_module['remote'], str):
                logger.error('Remote URI of {0} module {1} not a string.'.format(base, key))
                return -1
            try:
                instance = self.rm.getRemoteModuleUrl(defined_module['remote'])
                logger.info('Remote module {0} loaded as .{1}.{2}.'
                            ''.format(defined_module['remote'], base, key))
                with self.lock:
                    if isBase(base):
                        self.tree['loaded'][base][key] = instance
                        self.sigModulesChanged.emit()
                    else:
                        raise Exception(
                            'You are trying to cheat the system with some category {0}'
                            ''.format(base))
            except:
                logger.exception('Error while loading {0} module: {1}'.format(base, key))
        elif (key in self.tree['loaded'][base]
                and 'module.Class' in defined_module):
            try:
                # state machine: deactivate
                if self.isModuleActive(base, key):
                    self.deactivateModule(base, key)
            except:
                logger.exception('Error while deactivating {0} module: {1}'.format(base, key))
                return -1
            try:
                with self.lock:
                    self.tree['loaded'][base].pop(key, None)
                # reload config part associated with module
                self.reloadConfigPart(base, key)
                # class_name is the last part of the config entry
                class_name = re.split('\.', defined_module['module.Class'])[-1]
                # module_name is the whole line without this last part (and
                # with the trailing dot removed also)
                module_name = re.sub(
                    '.' + class_name + '$',
                    '',
                    defined_module['module.Class'])

                modObj = self.importModule(base, module_name)
                # des Pudels Kern
                importlib.reload(modObj)
                self.configureModule(modObj, base, class_name, key, defined_module)
            except:
                logger.exception('Error while reloading {0} module: {1}'.format(base, key))
                return -1
        else:
            logger.error('Module not loaded or not loadable (missing module '
                         'declaration in configuration): {0}.{1}'.format(base, key))
        return 0

    def isModuleDefined(self, base, name):
        """Check if module is present in module definition.
          @param str base: module base package
          @param str name: unique module name
          @return bool: module is present in definition
        """
        return (
            isBase(base)
            and base in self.tree['defined']
            and name in self.tree['defined'][base]
            )

    def isModuleLoaded(self, base, name):
        """Check if module was loaded.
          @param str base: module base package
          @param str name: unique module name
          @return bool: module is loaded
        """
        return (
            isBase(base)
            and base in self.tree['loaded']
            and name in self.tree['loaded'][base]
            )

    def isModuleActive(self, base, name):
        """Returns whether a given module is active.

          @param string base: module base package (hardware, logic or gui)
          @param string key: module which is going to be activated.
        """
        if not self.isModuleLoaded(base, name):
            logger.error('{0} module {1} not loaded.'.format(base, name))
            return False
        return self.tree['loaded'][base][name].getState() in ('idle', 'running', 'locked')

    def findBase(self, name):
        """ Find base for a given module name.
          @param str name: module name

          @return str: base name
        """
        for base in ('hardware', 'logic', 'gui'):
            if name in self.tree['defined'][base]:
                return base
        raise KeyError(name)

    @QtCore.Slot(str, str)
    def activateModule(self, base, name):
        """Activate the module given in key with the help of base class.

          @param string base: module base package (hardware, logic or gui)
          @param string name: module which is going to be activated.

        """
        if not self.isModuleLoaded(base, name):
            logger.error('{0} module {1} not loaded.'.format(base, name))
            return
        module = self.tree['loaded'][base][name]
        if module.getState() != 'deactivated' and (
                self.isModuleDefined(base, name)
                and 'remote' in self.tree['defined'][base][name]
                and self.remoteServer):
            logger.debug('No need to activate remote module {0}.{1}.'.format(base, name))
            return
        if module.getState() != 'deactivated':
            logger.error('{0} module {1} not deactivated'.format(base, name))
            return
        try:
            module.setStatusVariables(self.loadStatusVariables(base, name))
            # start main loop for qt objects
            if base == 'logic':
                modthread = self.tm.newThread('mod-{0}-{1}'.format(base, name))
                module.moveToThread(modthread)
                modthread.start()
            success = module.activate() # runs on_activate in main thread
            logger.debug('Activation success: {}'.format(success))
        except:
            logger.exception(
                '{0} module {1}: error during activation:'.format(base, name))
        QtCore.QCoreApplication.instance().processEvents()

    @QtCore.Slot(str, str)
    def deactivateModule(self, base, name):
        """Activated the module given in key with the help of base class.

          @param string base: module base package (hardware, logic or gui)
          @param string name: module which is going to be activated.

        """
        logger.info('Deactivating {0}.{1}'.format(base, name))
        if not self.isModuleLoaded(base, name):
            logger.error('{0} module {1} not loaded.'.format(base, name))
            return
        module = self.tree['loaded'][base][name]
        try:
            if not self.isModuleActive(base, name):
                logger.error('{0} module {1} not isModuleActive.'.format(base, name))
                return
        except:
            logger.exception(
                'Error while getting status of {0}, removing reference without deactivation.'
                ''.format(name))
            with self.lock:
                self.tree['loaded'][base].pop(name)
            return
        try:
            success = module.deactivate() # runs on_deactivate in main thread
            if base == 'logic':
                QtCore.QMetaObject.invokeMethod(
                    module,
                    'moveToThread',
                    QtCore.Qt.BlockingQueuedConnection,
                    QtCore.Q_ARG(QtCore.QThread, self.tm.thread))
                self.tm.quitThread('mod-{0}-{1}'.format(base, name))
                self.tm.joinThread('mod-{0}-{1}'.format(base, name))
            self.saveStatusVariables(base, name, module.getStatusVariables())
            logger.debug('Deactivation success: {}'.format(success))
        except:
            logger.exception('{0} module {1}: error during deactivation:'.format(base, name))
        QtCore.QCoreApplication.instance().processEvents()

    @QtCore.Slot(str, str)
    def getReverseRecursiveModuleDependencies(self, base, module, deps=None):
        """ Based on input connector declarations, determine in which other modules need to be removed when stopping.

          @param str base: Module category
          @param str key: Unique configured module name for module where we want the dependencies

          @return dict: module dependencies in the right format for the toposort function
        """
        if deps is None:
            deps = dict()
        if not self.isModuleDefined(base, module):
            logger.error('{0} module {1}: no such module defined'.format(base, module))
            return None

        deplist = set()
        for bname, base in self.tree['defined'].items():
            for mname, mod in base.items():
                if 'connect' not in mod:
                    continue
                connections = mod['connect']
                if not isinstance(connections, OrderedDict):
                    logger.error('{0} module {1}: connect is not a dictionary'.format(bname, mname))
                    continue
                for cname, connection in connections.items():
                    conn = connection
                    if '.' in connection:
                        conn = connection.split('.')[0]
                        logger.warning(
                           '{0}.{1}: connection {2}: {3} has legacy '
                           ' format for connection target'
                           ''.format(bname, mname, cname, connection))
                    if conn == module:
                        deplist.add(mname)
        if len(deplist) > 0:
            deps.update({module: list(deplist)})

        for name in deplist:
            if name not in deps:
                subdeps = self.getReverseRecursiveModuleDependencies(self.findBase(name), name, deps)
                if subdeps is not None:
                    deps.update(subdeps)

        return deps

    @QtCore.Slot(str, str)
    def getRecursiveModuleDependencies(self, base, key):
        """ Based on input connector declarations, determine in which other modules are needed for a specific module to run.

          @param str base: Module category
          @param str key: Unique configured module name for module where we want the dependencies

          @return dict: module dependencies in the right format for the toposort function
        """
        deps = dict()
        if not self.isModuleDefined(base, key):
            logger.error('{0} module {1}: no such module defined'.format(base, key))
            return None
        defined_module =  self.tree['defined'][base][key]
        if 'connect' not in defined_module:
            return dict()
        if not isinstance(defined_module['connect'], OrderedDict):
            logger.error('{0} module {1}: connect is not a dictionary'.format(base, key))
            return None
        connections = defined_module['connect']
        deplist = set()
        for c in connections:
            if not isinstance(connections[c], str):
                logger.error('Value for class key is not a string.')
                return None
            if '.' in connections[c]:
                logger.warning('{0}.{1}: connection {2}: {3} has legacy '
                               ' format for connection target'.format(
                                   base, key, c, connections[c]))
                destmod = connections[c].split('.')[0]
            else:
                destmod = connections[c]
            destbase = ''
            if destmod in self.tree['defined']['hardware'] and destmod in self.tree['defined']['logic']:
                logger.error('Unique name {0} is in both hardware and '
                             'logic module list. Connection is not well defined.'
                             ''.format(destmod))
                return None
            elif destmod in self.tree['defined']['hardware']:
                destbase = 'hardware'
            elif destmod in self.tree['defined']['logic']:
                destbase = 'logic'
            else:
                logger.error('Unique name {0} is neither in hardware or '
                             'logic module list. Cannot connect {1} '
                             'to it.'.format(connections[c], key))
                return None
            deplist.add(destmod)
            subdeps = self.getRecursiveModuleDependencies(destbase, destmod)
            if subdeps is not None:
                deps.update(subdeps)
            else:
                return None
        if len(deplist) > 0:
            deps.update({key: list(deplist)})
        return deps

    def getAllRecursiveModuleDependencies(self, allmods):
        """ Build a dependency tre for defined or loaded modules.
          @param dict allmods: dictionary containing module bases (self.tree['loaded'] equivalent)

          @return dict:  module dependencies in the right format for the toposort function
        """
        deps = {}
        for mbase, bdict in allmods.items():
            for module in bdict:
                deps.update(self.getRecursiveModuleDependencies(mbase, module))
        return deps

    @QtCore.Slot(str, str)
    def startModule(self, base, key):
        """ Figure out the module dependencies in terms of connections, load and activate module.

          @param str base: Module category
          @param str key: Unique module name

          @return int: 0 on success, -1 on error

            If the module is already loaded, just activate it.
            If the module is an active GUI module, show its window.
        """
        deps = self.getRecursiveModuleDependencies(base, key)
        sorteddeps = toposort(deps)
        if len(sorteddeps) == 0:
            sorteddeps.append(key)

        for mkey in sorteddeps:
            for mbase in ('hardware', 'logic', 'gui'):
                if mkey in self.tree['defined'][mbase] and mkey not in self.tree['loaded'][mbase]:
                    success = self.loadConfigureModule(mbase, mkey)
                    if success < 0:
                        logger.warning('Stopping module loading after loading failure.')
                        return -1
                    elif success > 0:
                        logger.warning('Nonfatal loading error, going on.')
                    success = self.connectModule(mbase, mkey)
                    if success < 0:
                        logger.warning('Stopping loading module {0}.{1} after '
                                       'connection failure.'.format(mbase, mkey))
                        return -1
                    if mkey in self.tree['loaded'][mbase]:
                        self.activateModule(mbase, mkey)
                elif mkey in self.tree['defined'][mbase] and mkey in self.tree['loaded'][mbase]:
                    if self.tree['loaded'][mbase][mkey].getState() == 'deactivated':
                        self.activateModule(mbase, mkey)
                    elif self.tree['loaded'][mbase][mkey].getState() != 'deactivated' and mbase == 'gui':
                        self.tree['loaded'][mbase][mkey].show()
        return 0

    @QtCore.Slot(str, str)
    def stopModule(self, base, key):
        """ Figure out the module dependencies in terms of connections and deactivate module.

          @param str base: Module category
          @param str key: Unique module name

        """
        deps = self.getRecursiveModuleDependencies(base, key)
        sorteddeps = toposort(deps)
        if len(sorteddeps) == 0:
            sorteddeps.append(key)

        for mkey in reversed(sorteddeps):
            for mbase in ('hardware', 'logic', 'gui'):
                if mkey in self.tree['defined'][mbase] and mkey in self.tree['loaded'][mbase]:
                    try:
                        deact = self.tree['loaded'][mbase][mkey].can('deactivate')
                    except:
                        deact = True
                    if deact:
                        logger.info('Deactivating module {0}.{1}'.format(mbase, mkey))
                        self.deactivateModule(mbase, mkey)

    @QtCore.Slot(str, str)
    def restartModuleRecursive(self, base, key):
        """ Figure out the module dependencies in terms of connections, reload and activate module.

          @param str base: Module category
          @param str key: Unique configured module name

        """
        unload_deps = self.getReverseRecursiveModuleDependencies(base, key)
        sorted_u_deps = toposort(unload_deps)
        unloaded_mods = []
        if len(sorted_u_deps) == 0:
            sorted_u_deps.append(key)

        for mkey in sorted_u_deps:
            mbase = self.findBase(mkey)
            if mkey in self.tree['loaded'][mbase]:
                success = self.reloadConfigureModule(mbase, mkey)
                if success < 0:
                    logger.warning('Stopping loading module {0}.{1} after '
                        'loading error'.format(mbase, mkey))
                    return -1
                unloaded_mods.append(mkey)

        for mkey in reversed(unloaded_mods):
            mbase = self.findBase(mkey)
            if mkey in self.tree['defined'][mbase] and mkey not in self.tree['loaded'][mbase]:
                success = self.loadConfigureModule(mbase, mkey)
                if success < 0:
                    logger.warning('Stopping loading module {0}.{1} after '
                                   'loading error.'.format(mbase, mkey))
                    return -1
                success = self.connectModule(mbase, mkey)
                if success < 0:
                    logger.warning('Stopping loading module {0}.{1} after '
                                   'connection error'.format(mbase, mkey))
                    return -1

            if mkey in self.tree['loaded'][mbase]:
                if mkey in self.tree['loaded'][mbase]:
                    success = self.connectModule(mbase, mkey)
                    if success < 0:
                        logger.warning('Stopping loading module {0}.{1} after '
                                       'connection error'.format(mbase, mkey))
                        return -1
                    self.activateModule(mbase, mkey)
        return 0

    @QtCore.Slot()
    def startAllConfiguredModules(self):
        """Connect all Qudi modules from the currently loaded configuration and
            activate them.
        """
        deps = self.getAllRecursiveModuleDependencies(self.tree['defined'])
        sorteddeps = toposort(deps)

        for module in sorteddeps:
            base = self.findBase(module)
            if self.startModule(base, module) < 0:
                break

        logger.info('Start all modules finished.')

    def getStatusDir(self):
        """ Get the directory where the app state is saved, create it if necessary.

          @return str: path of application status directory
        """
        appStatusDir = os.path.join(self.configDir, 'app_status')
        if not os.path.isdir(appStatusDir):
            os.makedirs(appStatusDir)
        return appStatusDir

    @QtCore.Slot(str, str, dict)
    def saveStatusVariables(self, base, module, variables):
        """ If a module has status variables, save them to a file in the application status directory.

          @param str base: the module category
          @param str module: the unique module name
          @param dict variables: a dictionary of status variable names and values
        """
        if len(variables) > 0:
            try:
                statusdir = self.getStatusDir()
                classname = self.tree['loaded'][base][module].__class__.__name__
                filename = os.path.join(statusdir,
                    'status-{0}_{1}_{2}.cfg'.format(classname, base, module))
                config.save(filename, variables)
            except:
                print(variables)
                logger.exception('Failed to save status variables of module '
                        '{0}.{1}:\n{2}'.format(base, module, repr(variables)))

    def loadStatusVariables(self, base, module):
        """ If a status variable file exists for a module, load it into a dictionary.

          @param str base: the module category
          @param str module: the unique mduel name

          @return dict: dictionary of satus variable names and values
        """
        try:
            statusdir = self.getStatusDir()
            classname = self.tree['loaded'][base][module].__class__.__name__
            filename = os.path.join(
                statusdir, 'status-{0}_{1}_{2}.cfg'.format(classname, base, module))
            if os.path.isfile(filename):
                variables = config.load(filename)
            else:
                variables = OrderedDict()
        except:
            logger.exception('Failed to load status variables.')
            variables = OrderedDict()
        return variables

    @QtCore.Slot(str, str)
    def removeStatusFile(self, base, module):
        try:
            statusdir = self.getStatusDir()
            classname = self.tree['defined'][base][
                module]['module.Class'].split('.')[-1]
            filename = os.path.join(
                statusdir, 'status-{0}_{1}_{2}.cfg'.format(classname, base, module))
            if os.path.isfile(filename):
                os.remove(filename)
        except:
            logger.exception('Failed to remove module status file.')

    @QtCore.Slot()
    def quit(self):
        """Nicely request that all modules shut down."""
        lockedmodules = False
        brokenmodules = False
        for base, mods in self.tree['loaded'].items():
            for name, module in mods.items():
                try:
                    state = module.getState()
                    if state == 'locked':
                        lockedmodules = True
                except:
                    brokenmodules = True
        if lockedmodules:
            if self.hasGui:
                self.sigShutdownAcknowledge.emit(lockedmodules, brokenmodules)
            else:
                # FIXME: console prompt here
                self.realQuit()
        else:
            self.realQuit()

    @QtCore.Slot()
    def realQuit(self):
        """ Stop all modules, no questions asked. """
        deps = self.getAllRecursiveModuleDependencies(self.tree['loaded'])
        sorteddeps = toposort(deps)
        for b, mods in self.tree['loaded'].items():
            for m in mods.keys():
                if m not in sorteddeps:
                    sorteddeps.append(m)

        logger.debug('Deactivating {}'.format(sorteddeps))

        for module in reversed(sorteddeps):
            base = self.findBase(module)
            try:
                deact = self.tree['loaded'][base][module].can('deactivate')
            except:
                deact = True
            if deact:
                logger.info('Deactivating module {0}.{1}'.format(base, module))
                self.deactivateModule(base, module)
            QtCore.QCoreApplication.processEvents()
        self.sigManagerQuit.emit(self, False)

    @QtCore.Slot()
    def restart(self):
        """Nicely request that all modules shut down for application restart."""
        for mbase,bdict in self.tree['loaded'].items():
            for module in bdict:
                try:
                    if self.isModuleActive(mbase, module):
                        self.deactivateModule(mbase, module)
                except:
                    logger.exception(
                        'Module {0} failed to stop, continuing anyway.'.format(module))
                QtCore.QCoreApplication.processEvents()
        self.sigManagerQuit.emit(self, True)

    @QtCore.Slot(object)
    def registerTaskRunner(self, reference):
        """ Register/deregister/replace a task runner object.

        @param object reference: reference to a task runner or null class

        If a reference is passed that is not None, it is kept and passed out as the task runner instance.
        If a None is passed, the reference is discarded.
        Id another reference is passed, the current one is replaced.

        """
        with self.lock:
            if self.tr is None and reference is not None:
                self.tr = reference
                logger.info('Task runner registered.')
            elif self.tr is not None and reference is None:
                logger.info('Task runner removed.')
            elif self.tr is None and reference is None:
                logger.error('You tried to remove the task runner but none was registered.')
            else:
                logger.warning('Replacing task runner.')
<|MERGE_RESOLUTION|>--- conflicted
+++ resolved
@@ -42,11 +42,7 @@
 from .logger import register_exception_handler
 from .threadmanager import ThreadManager
 from .remote import RemoteObjectManager
-<<<<<<< HEAD
-from .module import Base
-=======
-from .base import BaseMixin
->>>>>>> 1b0e2473
+from .module import BaseMixin
 
 
 class Manager(QtCore.QObject):
