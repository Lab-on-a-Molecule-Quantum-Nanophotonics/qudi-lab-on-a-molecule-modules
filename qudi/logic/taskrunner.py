# -*- coding: utf-8 -*-
"""
This file contains the Qudi task runner module.

Qudi is free software: you can redistribute it and/or modify
it under the terms of the GNU General Public License as published by
the Free Software Foundation, either version 3 of the License, or
(at your option) any later version.

Qudi is distributed in the hope that it will be useful,
but WITHOUT ANY WARRANTY; without even the implied warranty of
MERCHANTABILITY or FITNESS FOR A PARTICULAR PURPOSE.  See the
GNU General Public License for more details.

You should have received a copy of the GNU General Public License
along with Qudi. If not, see <http://www.gnu.org/licenses/>.

Copyright (c) the Qudi Developers. See the COPYRIGHT.txt file at the
top-level directory of this distribution and at <https://github.com/Ulm-IQO/qudi/>
"""


from PySide2 import QtCore
import importlib

from qudi.util.models import ListTableModel
from qudi.core.module import LogicBase
<<<<<<< HEAD
import qudi.core.task as gt
=======
# import core.task as gt
>>>>>>> d0f75dec


class TaskListTableModel(ListTableModel):
    """ An extension of the ListTableModel for keeping a task list in a TaskRunner.
    """
    def __init__(self, *args, **kwargs):
        super().__init__(*args, **kwargs)
        self.headers = ['Task Name',
                        'Task State',
                        'Pre/Post actions',
                        'Pauses',
                        'Needs modules',
                        'is ok']

    def data(self, index, role):
        """
        Get data from model for a given cell. Data can have a role that affects display.

        @param QModelIndex index: cell for which data is requested
        @param ItemDataRole role: role for which data is requested

        @return object: data for given cell and role
        """
        if not index.isValid():
            return None
        elif role == QtCore.Qt.DisplayRole:
            if index.column() == 0:
                return self.storage[index.row()]['name']
            elif index.column() == 1:
                return self.storage[index.row()]['object'].current
            elif index.column() == 2:
                return str(self.storage[index.row()]['preposttasks'])
            elif index.column() == 3:
                return str(self.storage[index.row()]['pausetasks'])
            elif index.column() == 4:
                return str(list(self.storage[index.row()]['needsmodules']))
            elif index.column() == 5:
                return self.storage[index.row()]['ok']
            else:
                return None
        else:
            return None

    def append(self, data):
        """
        Add a task to the end of the storage list and listen to its signals.

        @param object data: PrePostTask or InterruptableTask to add to list.
        """
        with self.lock:
            n = len(self.storage)
            self.beginInsertRows(QtCore.QModelIndex(), n, n)
            self.storage.append(data)
            self.endInsertRows()
            self.storage[-1]['object'].sigStateChanged.connect(
                lambda x: self.dataChanged.emit(self.index(n, 1), self.index(n, 1)))


class TaskRunner(LogicBase):
    """
    This module keeps a collection of tasks that have varying preconditions, postconditions and
    conflicts and executes these tasks as their given conditions allow.
    """

    sigLoadTasks = QtCore.Signal()
    sigCheckTasks = QtCore.Signal()

    def __init__(self, *args, **kwargs):
        super().__init__(*args, **kwargs)
        self.model = None

    def on_activate(self):
        """ Initialise task runner.
        """
        self.model = TaskListTableModel()
        self.model.rowsInserted.connect(self.model_changed)
        self.model.rowsRemoved.connect(self.model_changed)
        self.sigLoadTasks.connect(self.load_tasks)
        self.sigCheckTasks.connect(self.check_tasks_in_model)
        self._manager.register_task_runner(self)
        self.sigLoadTasks.emit()

    def on_deactivate(self):
        """ Shut down task runner.
        """
        self._manager.register_task_runner(None)

    def load_tasks(self):
        """
        Load all tasks specified in the configuration.
        Check dependencies and load necessary modules.
        """
        if 'tasks' not in self._configuration:
            return
        if self._configuration['tasks'] is None:
            return
        for task in self._configuration['tasks']:
            t = {'ok': False, 'object': None, 'name': task}
            if 'module' not in self._configuration['tasks'][task]:
                self.log.error('No module given for task {0}'.format(task))
                continue
            else:
                t['module'] = self._configuration['tasks'][task]['module']

            if 'preposttasks' in self._configuration['tasks'][task]:
                t['preposttasks'] = self._configuration['tasks'][task]['preposttasks']
            else:
                t['preposttasks'] = list()

            if 'pausetasks' in self._configuration['tasks'][task]:
                t['pausetasks'] = self._configuration['tasks'][task]['pausetasks']
            else:
                t['pausetasks'] = list()

            if 'needsmodules' in self._configuration['tasks'][task]:
                t['needsmodules'] = self._configuration['tasks'][task]['needsmodules']
            else:
                t['needsmodules'] = dict()

            if 'config' in self._configuration['tasks'][task]:
                t['config'] = self._configuration['tasks'][task]['config']
            else:
                t['config'] = dict()

            try:
                ref = dict()
                for mod_def, mod in t['needsmodules'].items():
                    if self._manager.is_module_configured(mod) and not self._manager.is_module_active(mod):
                        if not self._manager.activate_module(mod):
                            raise RuntimeError(f'Loading module {mod} failed.')
                    ref[mod_def] = self._manager.get_module_instance(mod)
                mod = importlib.__import__('logic.tasks.{0}'.format(t['module']), fromlist=['*'])
                t['object'] = mod.Task(name=t['name'],
                                       runner=self,
                                       references=ref,
                                       config=t['config'])
                if isinstance(t['object'], gt.InterruptableTask) or isinstance(t['object'],
                                                                               gt.PrePostTask):
                    self.model.append(t)
                else:
                    self.log.error('Not a subclass of allowed task classes {}'.format(task))
            except:
                self.log.exception('Error while importing module for task {}'.format(t['name']))
        self.sigCheckTasks.emit()

    def register_task(self, task):
        """
        Add a task from an external source (i.e. not loaded by task runner) to task runner.

        @param dict task: dictionary describing a task to register

        @return bool: whether registering tasks succeeded

        task: dict
            bool ok: loading checks passed
            obj object: refernece to task object
            str name: unoque name of task
            str module: module name of task module
            [str] preposttasks: pre/post execution tasks for this task
            [str] pausetasks: this stuff needs to be paused before task can run
            dict needsmodules: task needs these modules
            dict config: extra configuration
        """
        try:
            if 'preposttasks' not in task:
                task['preposttasks'] = list()
            if 'pausetasks' not in task:
                task['pausetasks'] = list()
            task['module'] = None
            task['needsmodules'] = dict()
            task['config'] = dict()
        except:
            self.log.error('Cannot register task, not a writeable dict.')
            return False

        if not all(key in task for key in ('ok', 'object', 'name')):
            return False

        if isinstance(task['object'], gt.InterruptableTask) or isinstance(task['object'],
                                                                          gt.PrePostTask):
            self.model.append(task)
        else:
            self.log.error('Not a subclass of allowed task classes {0}'.format(task))
            return False
        return True

    def check_tasks_in_model(self):
        """ Check all loaded tasks for consistency and completeness of dependencies.
        """
        for task in self.model.storage:
            prepost_ok = False
            pause_ok = True
            modules_ok = False

            # check if we require pre/post actions
            if len(task['preposttasks']) == 0:
                prepost_ok = True
            else:
                # check if all required pre/post action tasks are present
                for t in self.model.storage:
                    if t['name'] in task['preposttasks']:
                        prepost_ok = True

            #check if all required pause tasks are present
            #if len(task['pausetasks']) == 0:
            #    pause_ok = True
            #for ptask in task['pausetasks']:
            #    for t in self.model.storage:
            #        if t['name'] == ptask:
            #            pause_ok = True

            # check if all required modules are present
            if len(task['needsmodules']) == 0:
                modules_ok = True
            else:
                for moddef, mod in task['needsmodules'].items():
                    if self._manager.is_module_configured(mod):
                        if self._manager.is_module_active(mod):
                            modules_ok = True
                        else:
                            self._manager.activate_module(mod)

            task['ok'] = prepost_ok and pause_ok and modules_ok

    @QtCore.Slot(QtCore.QModelIndex, int, int)
    def model_changed(self, parent, first, last):
        """ React to model changes (right now debug only) """
        # print('Inserted into task list: {} {}'.format(first, last))
        pass

    @QtCore.Slot(object)
    def start_task_by_index(self, index):
        """
        Try starting a task identified by its list index.

        @param int index: index of task in task list
        """
        task = self.model.storage[index.row()]
        self.start_task(task)

    @QtCore.Slot(str)
    def start_task_by_name(self, task_name):
        """
        Try starting a task identified by its configured name.

        @param str task_name: name assigned to task
        """
        task = self.get_task_by_name(task_name)
        self.start_task(task)

    def start_task(self, task):
        """
        Try starting a task identified by its task dictionary

        @param dict task: dictionary that contains all information about task
        """
        if not task['ok']:
            self.log.error('Task {} did not pass all checks for required tasks and modules and '
                           'cannot be run'.format(task['name']))
            return
        if task['object'].can('run'):
            task['object'].run()
        elif task['object'].can('resume'):
            task['object'].resume()
        elif task['object'].can('prerun'):
            task['object'].prerun()
        elif task['object'].can('postrun'):
            task['object'].postrun()
        else:
            self.log.error('Task cannot be run: {0}'.format(task.name))

    @QtCore.Slot(object)
    def pause_task_by_index(self, index):
        """
        Try pausing a task identified by its list index.

        @param int index: index of task in task list
        """
        task = self.model.storage[index.row()]
        self.pause_task(task)

    @QtCore.Slot(str)
    def pause_task_by_name(self, task_name):
        """
        Try pausing a task identified by its configured name.

        @param str task_name: name assigned to task
        """
        task = self.get_task_by_name(task_name)
        self.pause_task(task)

    def pause_task(self, task):
        """
        Actually Pause the Task.

        @param obj task: Reference to the task object
        """
        if task['object'].can('pause'):
            task['object'].pause()
        else:
            self.log.error('Task cannot be paused:  {0}'.format(task['name']))

    @QtCore.Slot(object)
    def stop_task_by_index(self, index):
        """
        Try stopping a task identified by its list index.

        @param int index: index of task in task list
        """
        task = self.model.storage[index.row()]
        self.stop_task(task)

    @QtCore.Slot(str)
    def stop_task_by_name(self, task_name):
        """
        Try stopping a task identified by its configured name.

        @param str task_name: name assigned to task
        """
        task = self.get_task_by_name(task_name)
        self.stop_task(task)

    def stop_task(self, task):
        if task['object'].can('finish'):
            task['object'].finish()
        else:
            self.log.error('Task cannot be stopped: {0}'.format(task['name']))

    def get_task_by_name(self, task_name):
        """
        Get task dictionary for a given task name.

        @param str task_name: name of the task

        @return dict: task dictionary
        """
        for task in self.model.storage:
            if task['name'] == task_name:
                return task
        raise KeyError(task_name)

    def get_task_by_reference(self, ref):
        """
        Get task dictionary by the identity of its task object.

        @param object ref: task object

        @return dict: task dictionary
        """
        for task in self.model.storage:
            if task['object'] is ref:
                return task
        raise KeyError(ref)

    def get_module(self, task_name, modname):
        """
        Get a reference to a module that is in a task's required module list.

        @param str task_name: name of task
        @param str modname: name of module

        @return object: module
        """
        task = self.get_task_by_name(task_name)
        if modname in task['needsmodules']:
            return self._manager.tree['loaded']['logic'][modname]
        else:
            raise KeyError(modname)

    def resume_pause_tasks(self, ref):
        """
        Try resuming all tasks paused by the given task.

        @param task ref: task object for which tasks should be resumed

        @return bool: Whether resuming was successful
        """
        return self._resume_pause_tasks(self.get_task_by_reference(ref))

    def _resume_pause_tasks(self, task):
        """
        Try resuming all tasks paused by the given task.

        @param dict task: dict for task that should be resumed

        @return bool: whether resuming was successful
        """
        for pause_task in task['pausetasks']:
            try:
                for t in self.model.storage:
                    if t['name'] == pause_task:
                        if t['object'].can('resume'):
                            t['object'].resume()
                        elif t['object'].isstate('stopped'):
                            pass
                        else:
                            self.log.error('Pausetask {} failed while resuming after stop: {}'
                                           ''.format(pause_task, task['name']))
                            return False
            except:
                self.log.exception(
                    'This pausetask {} failed while preparing: {}'.format(pause_task, task['name']))
                return False
        return True

    def post_run_prepost_tasks(self, ref):
        """
        Try executing post action for prepost tasks associated with a given task.

        @param task ref: task object

        @return bool: whether post actions were successful
        """
        return self._post_run_prepost_tasks(self.get_task_by_reference(ref))

    def _post_run_prepost_tasks(self, task):
        """
        Try executing post action for prepost tasks associated with a given task.

        @param dict task: task dictionary

        @return bool: whether post actions were successful
        """
        for prepost_task in task['preposttasks']:
            try:
                for t in self.model.storage:
                    if t['name'] == prepost_task:
                        if t['object'].can('postrun'):
                            t['object'].postrun()
                        else:
                            self.log.error('Preposttask {} failed while postrunning in: {}'
                                           ''.format(prepost_task, task['name']))
                            return False
            except:
                self.log.exception('This preposttask {} failed while postrunning in: {}'
                                   ''.format(prepost_task, task['name']))
                return False
        return True

    def pre_run_prepost_tasks(self, ref):
        """
        Try running pre action of prepost task associated with given task.

        @param task ref: task object

        @return bool: whether pre tasks were successful
        """
        return self._pre_run_prepost_tasks(self.get_task_by_reference(ref))

    def _pre_run_prepost_tasks(self, task):
        """
        Try running pre action of prepost task associated with given task.

        @param dict task: task dictionary

        @return bool: whether pre tasks were successful
        """
        for prepost_task in task['preposttasks']:
            try:
                for t in self.model.storage:
                    if t['name'] == prepost_task:
                        if t['object'].can('prerun'):
                            t['object'].prerun()
                        elif t['object'].isstate('paused'):
                            pass
                        else:
                            self.log.error('Preposttask {} failed while preparing: {}'
                                           ''.format(prepost_task, task['name']))
                            return False
            except:
                self.log.exception('This preposttask {} failed while preparing: {}'
                                   ''.format(prepost_task, task['name']))
                return False

    def pause_pause_tasks(self, ref):
        """
        Try pausing tasks required for starting a given task.

        @param task ref: task object

        @return bool: whether pausing tasks was successful
        """
        return self._pause_pause_tasks(self.get_task_by_reference(ref))

    def _pause_pause_tasks(self, task):
        """
        Try pausing tasks required for starting a given task.

        @param dict task: task dictionary

        @return bool: whether pausing tasks was successful
        """
        for pause_task in task['pausetasks']:
            try:
                for t in self.model.storage:
                    if t['name'] == pause_task:
                        if t['object'].can('pause'):
                            t['object'].pause()
                        elif t['object'].isstate('stopped') or t['object'].isstate('paused'):
                            pass
                        else:
                            self.log.error('Pausetask {} failed while preparing: {}'
                                           ''.format(pause_task, task['name']))
                            return False
            except:
                self.log.exception('This pausetask {} failed while preparing: {}'
                                   ''.format(pause_task, task['name']))
                return False
        return True<|MERGE_RESOLUTION|>--- conflicted
+++ resolved
@@ -25,11 +25,7 @@
 
 from qudi.util.models import ListTableModel
 from qudi.core.module import LogicBase
-<<<<<<< HEAD
-import qudi.core.task as gt
-=======
 # import core.task as gt
->>>>>>> d0f75dec
 
 
 class TaskListTableModel(ListTableModel):
