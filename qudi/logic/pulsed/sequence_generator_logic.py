--- conflicted
+++ resolved
@@ -26,34 +26,13 @@
 import time
 import copy
 import traceback
-<<<<<<< HEAD
 import datetime
-
-from qtpy import QtCore
-from collections import OrderedDict
-from core.statusvariable import StatusVar
-from core.connector import Connector
-from core.configoption import ConfigOption
-from core.util.modules import get_main_dir, get_home_dir
-from core.util.helpers import natural_sort
-from core.util.network import netobtain
-from core.util.benchmark import BenchmarkTool
-from logic.generic_logic import GenericLogic
-from logic.pulsed.pulse_objects import PulseBlock, PulseBlockEnsemble, PulseSequence
-from logic.pulsed.pulse_objects import PulseObjectGenerator, PulseBlockElement
-from logic.pulsed.sampling_functions import SamplingFunctions
-from interface.pulser_interface import SequenceOption
-
-
-class SequenceGeneratorLogic(GenericLogic):
-=======
-import numpy as np
 
 from PySide2 import QtCore
 from qudi.core.statusvariable import StatusVar
 from qudi.core.connector import Connector
 from qudi.core.configoption import ConfigOption
-from qudi.util.paths import get_main_dir, get_home_dir
+from qudi.core.paths import get_main_dir, get_home_dir
 from qudi.util.helpers import natural_sort
 from qudi.util.network import netobtain
 from qudi.core.module import LogicBase
@@ -64,7 +43,6 @@
 
 
 class SequenceGeneratorLogic(LogicBase):
->>>>>>> 6ee7f205
     """
     This is the Logic class for the pulse (sequence) generation.
 
@@ -100,17 +78,19 @@
     # status vars
     # Global parameters describing the channel usage and common parameters used during pulsed object
     # generation for predefined methods.
-    _generation_parameters = StatusVar(default=OrderedDict([('laser_channel', 'd_ch1'),
-                                                            ('sync_channel', ''),
-                                                            ('gate_channel', ''),
-                                                            ('microwave_channel', 'a_ch1'),
-                                                            ('microwave_frequency', 2.87e9),
-                                                            ('microwave_amplitude', 0.0),
-                                                            ('rabi_period', 100e-9),
-                                                            ('laser_length', 3e-6),
-                                                            ('laser_delay', 500e-9),
-                                                            ('wait_time', 1e-6),
-                                                            ('analog_trigger_voltage', 0.0)]))
+    _generation_parameters = StatusVar(
+        default={'laser_channel': 'd_ch1',
+                 'sync_channel': '',
+                 'gate_channel': '',
+                 'microwave_channel': 'a_ch1',
+                 'microwave_frequency': 2.87e9,
+                 'microwave_amplitude': 0.0,
+                 'rabi_period': 100e-9,
+                 'laser_length': 3e-6,
+                 'laser_delay': 500e-9,
+                 'wait_time': 1e-6,
+                 'analog_trigger_voltage': 0.0}
+    )
 
     # The created pulse objects (PulseBlock, PulseBlockEnsemble, PulseSequence) are saved in
     # these dictionaries. The keys are the names.
@@ -167,9 +147,9 @@
 
         # The created pulse objects (PulseBlock, PulseBlockEnsemble, PulseSequence) are saved in
         # these dictionaries. The keys are the names.
-        self._saved_pulse_blocks = OrderedDict()
-        self._saved_pulse_block_ensembles = OrderedDict()
-        self._saved_pulse_sequences = OrderedDict()
+        self._saved_pulse_blocks = dict()
+        self._saved_pulse_block_ensembles = dict()
+        self._saved_pulse_sequences = dict()
         return
 
     def on_activate(self):
@@ -220,9 +200,9 @@
         self._read_settings_from_device()
 
         # Update saved blocks/ensembles/sequences from serialized files
-        self._saved_pulse_blocks = OrderedDict()
-        self._saved_pulse_block_ensembles = OrderedDict()
-        self._saved_pulse_sequences = OrderedDict()
+        self._saved_pulse_blocks = dict()
+        self._saved_pulse_block_ensembles = dict()
+        self._saved_pulse_sequences = dict()
         self._update_blocks_from_file()
         self._update_ensembles_from_file()
         self._update_sequences_from_file()
@@ -231,7 +211,6 @@
         self._pog = PulseObjectGenerator(sequencegeneratorlogic=self)
 
         self.__sequence_generation_in_progress = False
-
         return
 
     def on_deactivate(self):
@@ -241,7 +220,7 @@
 
     # @_saved_pulse_blocks.constructor
     # def _restore_saved_blocks(self, block_list):
-    #     return_block_dict = OrderedDict()
+    #     return_block_dict = dict()
     #     if block_list is not None:
     #         for block_dict in block_list:
     #             return_block_dict[block_dict['name']] = PulseBlock.block_from_dict(block_dict)
@@ -260,7 +239,7 @@
     #
     # @_saved_pulse_block_ensembles.constructor
     # def _restore_saved_ensembles(self, ensemble_list):
-    #     return_ensemble_dict = OrderedDict()
+    #     return_ensemble_dict = dict()
     #     if ensemble_list is not None:
     #         for ensemble_dict in ensemble_list:
     #             return_ensemble_dict[ensemble_dict['name']] = PulseBlockEnsemble.ensemble_from_dict(
@@ -279,7 +258,7 @@
     #
     # @_saved_pulse_sequences.constructor
     # def _restore_saved_sequences(self, sequence_list):
-    #     return_sequence_dict = OrderedDict()
+    #     return_sequence_dict = dict()
     #     if sequence_list is not None:
     #         for sequence_dict in sequence_list:
     #             return_sequence_dict[sequence_dict['name']] = PulseBlockEnsemble.ensemble_from_dict(
@@ -1225,7 +1204,6 @@
             return 0.0, 0, 0
 
         info_dict = self.analyze_block_ensemble(ensemble=ensemble)
-        # print(info_dict)
         ens_bins = info_dict['number_of_samples']
         ens_length = ens_bins / self.__sample_rate
         ens_lasers = min(len(info_dict['laser_rising_bins']), len(info_dict['laser_falling_bins']))
