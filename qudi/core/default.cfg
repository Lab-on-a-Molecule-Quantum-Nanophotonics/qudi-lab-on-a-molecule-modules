--- conflicted
+++ resolved
@@ -151,36 +151,13 @@
         #additional_analysis_path:
         connect:
             fastcounter: 'fast_counter_dummy'
-<<<<<<< HEAD
             #microwave: 'microwave_dummy'
             pulsegenerator: 'pulser_dummy'
 
-=======
-            microwave: 'cw_microwave_dummy'
-            pulsegenerator: 'pulser_dummy'
-
-    odmr_scanner_interfuse:
-        module.Class: 'interfuse.odmr_scanner_finite_sampling_interfuse.OdmrScannerFiniteSamplingInterfuse'
-        power_channel: 'Power'
-        frequency_channel: 'Frequency'
-        connect:
-            odmr_sampler: 'odmr_scanner_dummy'
-            power_setter: 'cw_microwave_dummy'
-
->>>>>>> 1c7afd5c
     qdplot_logic:
         module.Class: 'qdplot_logic.QDPlotLogic'
 
 hardware:
-<<<<<<< HEAD
-=======
-    cw_microwave_dummy:
-        module.Class: 'dummy.microwave_dummy.CwMicrowaveDummy'
-
-    odmr_scanner_dummy:
-        module.Class: 'dummy.microwave_dummy.OdmrScannerDummy'
-
->>>>>>> 1c7afd5c
     microwave_dummy:
         module.Class: 'dummy.microwave_dummy.MicrowaveDummy'
 
@@ -276,10 +253,7 @@
             'An even longer name of the switch itself':
                 - 'Very long name of a random state'
                 - 'Another very long name of a random state'
-<<<<<<< HEAD
-
-=======
->>>>>>> 1c7afd5c
+
     fast_counter_dummy:
         module.Class: 'dummy.fast_counter_dummy.FastCounterDummy'
         gated: False
