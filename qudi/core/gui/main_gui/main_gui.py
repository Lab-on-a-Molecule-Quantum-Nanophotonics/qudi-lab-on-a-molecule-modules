--- conflicted
+++ resolved
@@ -21,14 +21,10 @@
 import os
 import sys
 import logging
-<<<<<<< HEAD
+import subprocess
+
 from PySide2 import QtCore, QtWidgets
 from qtconsole.manager import QtKernelManager
-=======
-import subprocess
-
-import numpy as np
->>>>>>> 32fe775b
 
 from qudi.core.statusvariable import StatusVar
 from qudi.core.threadmanager import ThreadManager
