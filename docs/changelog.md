--- conflicted
+++ resolved
@@ -9,36 +9,27 @@
   to `qudi.interface.scanning_probe_interface`.
 
 ### Bugfixes
-<<<<<<< HEAD
 - Improve handling of errors during start of a scan in the scanning probe toolchain.
+- Now correct microwave phases in predefined method generate_hahnecho_exp()
+- "NFiniteSamplingInput supporting both trigger polarities via ConfigOption
+- Old ODMR fits are now removed when starting a new measurement
 
 ### New Features
 - New `qudi.interface.scanning_probe_interface.ScanSettings` dataclass added.
 - Checkers and clipping methods added to `qudi.interface.scanning_probe_interface.Constraints`
 - Data classes of the scanning probe interface now have an improved hierarchy
   (e.g. `ScanData` contains `ScanSettings`).
-- Improved support for Stanford Research Systems signal generators
 - Improved scanning probe dummy: new image generator class, more realistic forward and backward scan simulation.
 - Major refactoring of scanning probe toolchain, including scanning probe logic, optimizer logic and gui modules.
   Implementation of configurable backward scans.
 - Add widgets to configure back scan resolution and frequency from scanning GUI.
 - Add config option to save backward scan data to scanning data logic.
-- NFiniteSamplingInput supporting both trigger polarities via ConfigOption
-- Re-introduced tilt correction (from old core) to the scanning probe toolchain.
-=======
-- Now correct microwave phases in predefined method generate_hahnecho_exp()
-- "NFiniteSamplingInput supporting both trigger polarities via ConfigOption
-- Old ODMR fits are now removed when starting a new measurement
-
-
-### New Features
 - Get current sweeps and runtime of fastcomtec fastcounter MCS6 when pulling the data trace. 
 - Re-introduced tilt correction (from old core) to the scanning probe toolchain.
 - Improved support for Stanford Research Systems signal generators
 - Expanded documentation of the microwave interface
 
-### Bugfixes
->>>>>>> 424b9c5d
+
 
 ### Other
 
