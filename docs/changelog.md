# Changelog

## Pre-Release

### Breaking Changes
- Refactoring of data classes in `qudi.interface.scanning_probe_interface`. Will break custom modules
  implementing this interface.
- Add back scan data and back scan settings getter and setter methods
  to `qudi.interface.scanning_probe_interface`.
- Moved ConfigOption ScannerGui.optimizer_plot_dimensions to qudi.logic.scanning_optimize_logic.optimizer_sequence_dimensions and optimizer sequence creation is solely handled by logic

### Bugfixes
- Fix a crash of pulsed gui on reload of pulsed logic, e.g. sequence_generator_logic
- Fix failure of saving plots in `QDPlotLogic` when fiting is used.
- Improve handling of errors during start of a scan in the scanning probe toolchain.
- Now correct microwave phases in predefined method generate_hahnecho_exp()
- "NFiniteSamplingInput supporting both trigger polarities via ConfigOption
- Old ODMR fits are now removed when starting a new measurement
- Remove hardcoded limits of the setpoint in the PID gui.
- Fixed missing `plot_index` when calling `QDPlotLogic._remove_plot` in `QDPlotLogic._set_plot_count`
- Fixed `QDPlotterGui` example config
- Fixed psu-dependent bugs for laser_quantum_laser
- Laser logic does not automatically start query loop, gui will still start it on startup
- Optimization sequences other than [2D, 1D] are now working
- Fixed `t1_sequencing` predefined method's `counting_length` for gated mode
- `QDPlotterGui` will continue to show fit results if new plot was added
- Added `PulseSequence.generation_method_parameters` variable to correctly save `generation_method_parameters` of a `PulseSequence` and save these parameters in the output file
- Fixed `ScanningOptimizeLogic` crashing on first start when using scanner with less than the default 3 axes configured
- Fixed Keysight M8195A AWG sequence mode
- Fixed setting of digital channel amplitude of Keysight M819X AWG
<<<<<<< HEAD
- Fixed potential `scanning_optimize_logic` deadlock when starting the optimizer
- Fixed loading of most recent target when starting scanning GUI

=======
- added `waiting_element` to `generate_t1_sequencing` method
>>>>>>> 0e8c3d95

### New Features
- New `qudi.interface.scanning_probe_interface.ScanSettings` dataclass added.
- Checkers and clipping methods added to `qudi.interface.scanning_probe_interface.Constraints`
- Data classes of the scanning probe interface now have an improved hierarchy
  (e.g. `ScanData` contains `ScanSettings`).
- Improved scanning probe dummy: new image generator class, more realistic forward and backward scan simulation.
- Major refactoring of scanning probe toolchain, including scanning probe logic, optimizer logic and gui modules.
  Implementation of configurable backward scans.
- Add widgets to configure back scan resolution and frequency from scanning GUI.
- Add config option to save backward scan data to scanning data logic.
- Get current sweeps and runtime of fastcomtec fastcounter MCS6 when pulling the data trace.
- Re-introduced tilt correction (from old core) to the scanning probe toolchain.
- Improved support for Stanford Research Systems signal generators
- Expanded documentation of the microwave interface
- Add new hardware module for the PID laser control functionality of HighFinesse wavemeters.
- Added option to specify custom save file name in scanning GUI (PR #148)
- Add support for digital output to NI X-series finite sampling io
- Added fastcounter hardware file support for Adlink PCIe 9834
- Save and restore window position of various module GUIs
- Added DMC output mode for Keysight M8195A AWG
- Updated workflows to follow new 'pyproject.toml' release workflow
- Altered tektronix_awg70k hardware file to allow the use of the newer, B-series of Tektronix AWGs

### Other
- Remove the (non-functional) wavemeter dummy based on the already removed wavemeter interface.

## Version 0.5.1

**⚠ DEPRECATION WARNING**
This is the last release before major changes in the interfaces of the scanning probe toolchain (see PR #97).
No action is required if you're using our `ni_scanning_probe_interfuse` hardware. If you integrated new hardware
into the scanning probe toolchain, you will be required to adapt to the new interface beyond this version.


### Breaking Changes
- Major rework of `qudi.interface.data_instream_interface.DataInStreamInterface`. Time series
toolchain and NI x-series hardware module have been adapted but custom modules relying on this
interface will break.
Configuration for time series toolchain needs changes as well. See `default.cfg` or module
docstrings.

### Bugfixes
- Disconnect GUI widgets on deactivation of laser `LaserGui`
- Fix failure of saving plots in `QDPlotLogic` when fiting is used.
- Basic data saving in `TimeSeriesReaderLogic` works now.
- Fix missing meta info `generation_method_parameters` that occurred for generated sequences with granularity mismatch.
- Ni Finite Sampling Input module now returns digital input channel values in "clicks/counts" per second and not "clicks/counts" per clock cycle
- Fix wrong asset name, non-invokable settings for AWG Tek 70k in sequence mode.
- Fix disfunctional `mw_source_smbv`
- Fix Keysight AWG sample rate only set-able with too coarse 10 MHz precision
- Fix various Poimanager crashes

### New Features
- Added remote streamer support to `TimeSeriesReaderLogic`.
- New `qudi.interface.data_instream_interface.SampleTiming` Enum added to `DataInStreamInterface`
constraints to allow non-uniform sampling mode.
- Pulsed and odmr now add fit parameters to saved meta data.
- New hardware module added that implements the HighFinesse wavemeter as a data instream device, replacing the old (non-functional) wavemeter toolchain.
- Add option to save waveforms and sequence information for debugging to pulser dummy
- Introduce plugins to the pulsed toolchain that allow more control over `generation_parameters` and can influence all loaded `pulse_objects`.

### Other
- Bumped `qudi-core` package minimum version requirement to v1.5.0
- Got rid of deprecated `qudi.core.interface` module usage
- Support for Python 3.10
- This version 0.5.1 fixes a requirement issue found while pushing release 0.5.0 to test-pypi

## Version 0.4.0
### Breaking Changes
- `QDPlotLogic` has changed its public method signatures
- `OkFpgaPulser` now has a mandatory config option pointing towards a directory with the bitfiles necessary.

### Bugfixes
- Resolved some issues with QDPlot GUI layouts and improved overall QDPlot GUI code quality
- catching null bytes in Keysight M3202A module
- 2D gaussian fit arguments changed to be compatible with the datafitting toolchain.
### New Features
- First stable version of new scanning toolchain (aka omniscan):
    - New `blocking` argument for scanner moves executed via `ScanningProbeInterface`
    - Multiple bugfixes for the new scanning toolchain with NICard.
    - The NiScanningProbeInterfuse now polls data in chunks and independent of logic calls, as it should be.
    - More meta data of scans in saved data
- Support for Zaber (linear) motorized stages (in `qudi.hardware.motor.zaber_motion`)
- Overhaul of QDPlot toolchain (GUI and logic) to improve stability and consistency as well as
adding minor GUI features.
- Added mixin `qudi.interface.mixins.process_control_switch.ProcessControlSwitchMixin` to provide
optional default implementation satisfying the `SwitchInterface` for process control hardware
modules implementing any of the interfaces contained in `qudi.interface.process_control_interface`
- Overhaul of PID toolchain: added units support, normalization option, gui reset feature,
dependency option for `process_control_dummy` to simulate PID control
- support for Thorlabs power meters using the TLPM driver
- pulsed toolchain: generation parameters of sequence saved as meta data

### Other
- Bumped `qudi-core` package minimum version requirement to v1.2.0<|MERGE_RESOLUTION|>--- conflicted
+++ resolved
@@ -28,13 +28,10 @@
 - Fixed `ScanningOptimizeLogic` crashing on first start when using scanner with less than the default 3 axes configured
 - Fixed Keysight M8195A AWG sequence mode
 - Fixed setting of digital channel amplitude of Keysight M819X AWG
-<<<<<<< HEAD
 - Fixed potential `scanning_optimize_logic` deadlock when starting the optimizer
 - Fixed loading of most recent target when starting scanning GUI
+- added `waiting_element` to `generate_t1_sequencing` method
 
-=======
-- added `waiting_element` to `generate_t1_sequencing` method
->>>>>>> 0e8c3d95
 
 ### New Features
 - New `qudi.interface.scanning_probe_interface.ScanSettings` dataclass added.
