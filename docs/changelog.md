# Changelog

## Pre-Release
### Breaking Changes
- Major rework of `qudi.interface.data_instream_interface.DataInStreamInterface`. Time series 
toolchain and NI x-series hardware module have been adapted but custom modules relying on this 
interface will break.  
Configuration for time series toolchain needs changes as well. See `default.cfg` or module 
docstrings.

### Bugfixes
- Basic data saving in `TimeSeriesReaderLogic` works now.
<<<<<<< HEAD
- Fix missing meta info `generation_method_parameters` that occurred for generated sequences with granularity mismatch.
=======
- Added remote streamer support to `TimeSeriesReaderLogic`.
- Ni Finite Sampling Input module now returns digital input channel values in "clicks/counts" per second and not "clicks/counts" per clock cycle 
>>>>>>> 927d811c

### New Features
- New `qudi.interface.data_instream_interface.SampleTiming` Enum added to `DataInStreamInterface` 
constraints to allow non-uniform sampling mode.
- Pulsed and odmr now add fit parameters to saved meta data.
- New hardware module added that implements the HighFinesse wavemeter as a data instream device, replacing the old (non-functional) wavemeter toolchain.


### Other
- Bumped `qudi-core` package minimum version requirement to v1.4.0
- Got rid of deprecated `qudi.core.interface` module usage
- Support for Python 3.10

## Version 0.4.0
### Breaking Changes
- `QDPlotLogic` has changed its public method signatures 
- `OkFpgaPulser` now has a mandatory config option pointing towards a directory with the bitfiles necessary.

### Bugfixes
- Resolved some issues with QDPlot GUI layouts and improved overall QDPlot GUI code quality
- catching null bytes in Keysight M3202A module
- 2D gaussian fit arguments changed to be compatible with the datafitting toolchain.
### New Features
- First stable version of new scanning toolchain (aka omniscan):
    - New `blocking` argument for scanner moves executed via `ScanningProbeInterface`
    - Multiple bugfixes for the new scanning toolchain with NICard. 
    - The NiScanningProbeInterfuse now polls data in chunks and independent of logic calls, as it should be.
    - More meta data of scans in saved data
- Support for Zaber (linear) motorized stages (in `qudi.hardware.motor.zaber_motion`)
- Overhaul of QDPlot toolchain (GUI and logic) to improve stability and consistency as well as 
adding minor GUI features.
- Added mixin `qudi.interface.mixins.process_control_switch.ProcessControlSwitchMixin` to provide 
optional default implementation satisfying the `SwitchInterface` for process control hardware 
modules implementing any of the interfaces contained in `qudi.interface.process_control_interface`
- Overhaul of PID toolchain: added units support, normalization option, gui reset feature,
dependency option for `process_control_dummy` to simulate PID control
- support for Thorlabs power meters using the TLPM driver
- pulsed toolchain: generation parameters of sequence saved as meta data

### Other
- Bumped `qudi-core` package minimum version requirement to v1.2.0<|MERGE_RESOLUTION|>--- conflicted
+++ resolved
@@ -10,14 +10,12 @@
 
 ### Bugfixes
 - Basic data saving in `TimeSeriesReaderLogic` works now.
-<<<<<<< HEAD
 - Fix missing meta info `generation_method_parameters` that occurred for generated sequences with granularity mismatch.
-=======
-- Added remote streamer support to `TimeSeriesReaderLogic`.
 - Ni Finite Sampling Input module now returns digital input channel values in "clicks/counts" per second and not "clicks/counts" per clock cycle 
->>>>>>> 927d811c
+
 
 ### New Features
+- Added remote streamer support to `TimeSeriesReaderLogic`.
 - New `qudi.interface.data_instream_interface.SampleTiming` Enum added to `DataInStreamInterface` 
 constraints to allow non-uniform sampling mode.
 - Pulsed and odmr now add fit parameters to saved meta data.
@@ -25,7 +23,7 @@
 
 
 ### Other
-- Bumped `qudi-core` package minimum version requirement to v1.4.0
+- Bumped `qudi-core` package minimum version requirement to v1.5.0
 - Got rid of deprecated `qudi.core.interface` module usage
 - Support for Python 3.10
 
